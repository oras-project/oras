/*
Copyright The ORAS Authors.
Licensed under the Apache License, Version 2.0 (the "License");
you may not use this file except in compliance with the License.
You may obtain a copy of the License at

http://www.apache.org/licenses/LICENSE-2.0

Unless required by applicable law or agreed to in writing, software
distributed under the License is distributed on an "AS IS" BASIS,
WITHOUT WARRANTIES OR CONDITIONS OF ANY KIND, either express or implied.
See the License for the specific language governing permissions and
limitations under the License.
*/

package graph

import (
	"context"
	"encoding/json"

	ocispec "github.com/opencontainers/image-spec/specs-go/v1"
	"oras.land/oras-go/v2/content"
	"oras.land/oras-go/v2/registry"
	"oras.land/oras/internal/docker"
)

// MediaTypeArtifactManifest specifies the media type for a content descriptor.
const MediaTypeArtifactManifest = "application/vnd.oci.artifact.manifest.v1+json"

// Artifact describes an artifact manifest.
// This structure provides `application/vnd.oci.artifact.manifest.v1+json` mediatype when marshalled to JSON.
//
// This manifest type was introduced in image-spec v1.1.0-rc1 and was removed in
// image-spec v1.1.0-rc3. It is not part of the current image-spec and is kept
// here for Go compatibility.
//
// Reference: https://github.com/opencontainers/image-spec/pull/999
type Artifact struct {
	// MediaType is the media type of the object this schema refers to.
	MediaType string `json:"mediaType"`

	// ArtifactType is the IANA media type of the artifact this schema refers to.
	ArtifactType string `json:"artifactType"`

	// Blobs is a collection of blobs referenced by this manifest.
	Blobs []ocispec.Descriptor `json:"blobs,omitempty"`

	// Subject (reference) is an optional link from the artifact to another manifest forming an association between the artifact and the other manifest.
	Subject *ocispec.Descriptor `json:"subject,omitempty"`

	// Annotations contains arbitrary metadata for the artifact manifest.
	Annotations map[string]string `json:"annotations,omitempty"`
}

// Successors returns the nodes directly pointed by the current node, picking
// out subject and config descriptor if applicable.
// Returning nil when no subject and config found.
func Successors(ctx context.Context, fetcher content.Fetcher, node ocispec.Descriptor) (nodes []ocispec.Descriptor, subject, config *ocispec.Descriptor, err error) {
	switch node.MediaType {
	case docker.MediaTypeManifest, ocispec.MediaTypeImageManifest:
		var fetched []byte
		fetched, err = content.FetchAll(ctx, fetcher, node)
		if err != nil {
			return
		}
		var manifest ocispec.Manifest
		if err = json.Unmarshal(fetched, &manifest); err != nil {
			return
		}
		nodes = manifest.Layers
		subject = manifest.Subject
		config = &manifest.Config
	case MediaTypeArtifactManifest:
		var fetched []byte
		fetched, err = content.FetchAll(ctx, fetcher, node)
		if err != nil {
			return
		}
		var manifest Artifact
		if err = json.Unmarshal(fetched, &manifest); err != nil {
			return
		}
		nodes = manifest.Blobs
		subject = manifest.Subject
<<<<<<< HEAD

=======
>>>>>>> 30abae31
	case ocispec.MediaTypeImageIndex:
		var fetched []byte
		fetched, err = content.FetchAll(ctx, fetcher, node)
		if err != nil {
			return
		}
		var index ocispec.Index
		if err = json.Unmarshal(fetched, &index); err != nil {
			return
		}
		nodes = index.Manifests
		subject = index.Subject
	default:
		nodes, err = content.Successors(ctx, fetcher, node)
	}
	return
}

// Referrers returns referrer nodes of desc in target.
func Referrers(ctx context.Context, target content.ReadOnlyGraphStorage, desc ocispec.Descriptor, artifactType string) ([]ocispec.Descriptor, error) {
	var results []ocispec.Descriptor
	if repo, ok := target.(registry.ReferrerLister); ok {
		// get referrers directly
		err := repo.Referrers(ctx, desc, artifactType, func(referrers []ocispec.Descriptor) error {
			results = append(results, referrers...)
			return nil
		})
		if err != nil {
			return nil, err
		}
		return results, nil
	}

	// find matched referrers in all predecessors
	predecessors, err := target.Predecessors(ctx, desc)
	if err != nil {
		return nil, err
	}
	for _, node := range predecessors {
		switch node.MediaType {
		case MediaTypeArtifactManifest:
			fetched, err := fetchBytes(ctx, target, node)
			if err != nil {
				return nil, err
			}
			var artifact Artifact
			if err := json.Unmarshal(fetched, &artifact); err != nil {
				return nil, err
			}
			if artifact.Subject == nil || !content.Equal(*artifact.Subject, desc) {
				continue
			}
			node.ArtifactType = artifact.ArtifactType
			node.Annotations = artifact.Annotations
		case ocispec.MediaTypeImageManifest:
			fetched, err := fetchBytes(ctx, target, node)
			if err != nil {
				return nil, err
			}
			var image ocispec.Manifest
			if err := json.Unmarshal(fetched, &image); err != nil {
				return nil, err
			}
			if image.Subject == nil || !content.Equal(*image.Subject, desc) {
				continue
			}
			node.ArtifactType = image.ArtifactType
			if node.ArtifactType == "" {
				node.ArtifactType = image.Config.MediaType
			}
			node.Annotations = image.Annotations
		case ocispec.MediaTypeImageIndex:
			fetched, err := fetchBytes(ctx, target, node)
			if err != nil {
				return nil, err
			}
			var index ocispec.Index
			if err := json.Unmarshal(fetched, &index); err != nil {
				return nil, err
			}
			if index.Subject == nil || !content.Equal(*index.Subject, desc) {
				continue
			}
			node.ArtifactType = index.ArtifactType
			node.Annotations = index.Annotations
		default:
			continue
		}
<<<<<<< HEAD
		if node.ArtifactType != "" && (artifactType == "" || artifactType == node.ArtifactType) {
=======
		if artifactType == "" || artifactType == node.ArtifactType {
			// the field artifactType in referrers descriptor is allowed to be empty
			// https://github.com/opencontainers/distribution-spec/issues/458
>>>>>>> 30abae31
			results = append(results, node)
		}
	}
	return results, nil
}

func fetchBytes(ctx context.Context, fetcher content.Fetcher, desc ocispec.Descriptor) ([]byte, error) {
	rc, err := fetcher.Fetch(ctx, desc)
	if err != nil {
		return nil, err
	}
	defer rc.Close()
	return content.ReadAll(rc, desc)
}<|MERGE_RESOLUTION|>--- conflicted
+++ resolved
@@ -83,10 +83,6 @@
 		}
 		nodes = manifest.Blobs
 		subject = manifest.Subject
-<<<<<<< HEAD
-
-=======
->>>>>>> 30abae31
 	case ocispec.MediaTypeImageIndex:
 		var fetched []byte
 		fetched, err = content.FetchAll(ctx, fetcher, node)
@@ -175,13 +171,9 @@
 		default:
 			continue
 		}
-<<<<<<< HEAD
-		if node.ArtifactType != "" && (artifactType == "" || artifactType == node.ArtifactType) {
-=======
 		if artifactType == "" || artifactType == node.ArtifactType {
 			// the field artifactType in referrers descriptor is allowed to be empty
 			// https://github.com/opencontainers/distribution-spec/issues/458
->>>>>>> 30abae31
 			results = append(results, node)
 		}
 	}
