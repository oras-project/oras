/*
Copyright The ORAS Authors.
Licensed under the Apache License, Version 2.0 (the "License");
you may not use this file except in compliance with the License.
You may obtain a copy of the License at

http://www.apache.org/licenses/LICENSE-2.0

Unless required by applicable law or agreed to in writing, software
distributed under the License is distributed on an "AS IS" BASIS,
WITHOUT WARRANTIES OR CONDITIONS OF ANY KIND, either express or implied.
See the License for the specific language governing permissions and
limitations under the License.
*/

package main

import (
	"context"
	"fmt"
	"os"
	"sync"

	ocispec "github.com/opencontainers/image-spec/specs-go/v1"
	"github.com/spf13/cobra"
	"oras.land/oras-go/v2"
	"oras.land/oras-go/v2/content"
	"oras.land/oras-go/v2/content/file"
	"oras.land/oras-go/v2/content/oci"
	"oras.land/oras/cmd/oras/internal/display"
	"oras.land/oras/cmd/oras/internal/errors"
	"oras.land/oras/cmd/oras/internal/option"
	"oras.land/oras/internal/cache"
	ifile "oras.land/oras/internal/file"
)

type pullOptions struct {
	option.Common
	option.Remote

	targetRef         string
	cacheRoot         string
	KeepOldFiles      bool
	PathTraversal     bool
	Output            string
	ManifestConfigRef string
}

func pullCmd() *cobra.Command {
	var opts pullOptions
	cmd := &cobra.Command{
		Use:   "pull <name:tag|name@digest>",
		Short: "Pull files from remote registry",
		Long: `Pull files from remote registry

Example - Pull all files:
  oras pull localhost:5000/hello:latest

Example - Pull files from the insecure registry:
  oras pull localhost:5000/hello:latest --insecure

Example - Pull files from the HTTP registry:
  oras pull localhost:5000/hello:latest --plain-http

Example - Pull files with local cache:
  export ORAS_CACHE=~/.oras/cache
  oras pull localhost:5000/hello:latest
`,
		Args: cobra.ExactArgs(1),
		PreRunE: func(cmd *cobra.Command, args []string) error {
			opts.cacheRoot = os.Getenv("ORAS_CACHE")
			return opts.ReadPassword()
		},
		RunE: func(cmd *cobra.Command, args []string) error {
			opts.targetRef = args[0]
			return runPull(opts)
		},
	}

	cmd.Flags().BoolVarP(&opts.KeepOldFiles, "keep-old-files", "k", false, "do not replace existing files when pulling, treat them as errors")
	cmd.Flags().BoolVarP(&opts.PathTraversal, "allow-path-traversal", "T", false, "allow storing files out of the output directory")
	cmd.Flags().StringVarP(&opts.Output, "output", "o", ".", "output directory")
	cmd.Flags().StringVarP(&opts.ManifestConfigRef, "config", "", "", "output manifest config file")
	option.ApplyFlags(&opts, cmd.Flags())
	return cmd
}

func runPull(opts pullOptions) error {
	var printed sync.Map
	repo, err := opts.NewRepository(opts.targetRef, opts.Common)
	if err != nil {
		return err
	}
	if repo.Reference.Reference == "" {
		return errors.NewErrInvalidReference(repo.Reference)
	}
	var src oras.ReadOnlyTarget = repo
	if opts.cacheRoot != "" {
		ociStore, err := oci.New(opts.cacheRoot)
		if err != nil {
			return err
		}
		src = cache.New(repo, ociStore)
	}

	// Copy Options
	copyOptions := oras.DefaultCopyOptions
	configPath, configMediaType := parseFileReference(opts.ManifestConfigRef, "")
	copyOptions.FindSuccessors = func(ctx context.Context, fetcher content.Fetcher, desc ocispec.Descriptor) ([]ocispec.Descriptor, error) {
		successors, err := content.Successors(ctx, fetcher, desc)
		if err != nil {
			return nil, err
		}
		var ret []ocispec.Descriptor
		// Iterate all the successors to
		// 1) Add name annotation to config if configPath is not empty
		// 2) Skip fetching unnamed leaf nodes
		for i, s := range successors {
			// Save the config when:
			// 1) MediaType matches, or
			// 2) MediaType not specified and current node is config.
			// Note: For a manifest, the 0th indexed element is always a
			// manifest config.
			if (s.MediaType == configMediaType || (configMediaType == "" && i == 0 && ifile.IsImageManifest(desc.MediaType))) && configPath != "" {
				// Add annotation for manifest config
				if s.Annotations == nil {
					s.Annotations = make(map[string]string)
				}
				s.Annotations[ocispec.AnnotationTitle] = configPath
			}
			if s.Annotations[ocispec.AnnotationTitle] == "" {
				ss, err := content.Successors(ctx, fetcher, s)
				if err != nil {
					return nil, err
				}
				// Skip s if s is unnamed and has no successors.
				if len(ss) == 0 {
					if _, loaded := printed.LoadOrStore(generateContentKey(s), true); !loaded {
						if err = display.PrintStatus(s, "Skipped    ", opts.Verbose); err != nil {
							return nil, err
						}
					}
					continue
				}
			}
			ret = append(ret, s)
		}
		return ret, nil
	}

	ctx, _ := opts.SetLoggerLevel()
	var dst = file.New(opts.Output)
	dst.AllowPathTraversalOnWrite = opts.PathTraversal
	dst.DisableOverwrite = opts.KeepOldFiles

	pulledEmpty := true
	copyOptions.PreCopy = display.StatusPrinter("Downloading", opts.Verbose)
	copyOptions.PostCopy = func(ctx context.Context, desc ocispec.Descriptor) error {
		// restore named but deduplicated successor nodes
		successors, err := content.Successors(ctx, dst, desc)
		if err != nil {
			return err
		}
		for _, s := range successors {
			if _, ok := s.Annotations[ocispec.AnnotationTitle]; ok {
				if _, ok := printed.LoadOrStore(generateContentKey(s), true); !ok {
					if err = display.PrintStatus(s, "Restored   ", opts.Verbose); err != nil {
						return err
					}
				}
			}
		}
		name, ok := desc.Annotations[ocispec.AnnotationTitle]
		if !ok {
			if !opts.Verbose {
				return nil
			}
			name = desc.MediaType
		} else {
			// named content downloaded
			pulledEmpty = false
		}
		printed.Store(generateContentKey(desc), true)
		return display.Print("Downloaded ", display.ShortDigest(desc), name)
	}

	// Copy
	desc, err := oras.Copy(ctx, src, repo.Reference.Reference, dst, repo.Reference.Reference, copyOptions)
	if err != nil {
		return err
	}
	if pulledEmpty {
		fmt.Println("Downloaded empty artifact")
	}
	fmt.Println("Pulled", opts.targetRef)
	fmt.Println("Digest:", desc.Digest)
	return nil
<<<<<<< HEAD
=======
}

func isManifestMediaType(mediaType string) bool {
	return mediaType == docker.MediaTypeManifest || mediaType == ocispec.MediaTypeImageManifest
}

// generateContentKey generates a unique key for each content descriptor, using
// its digest and name if applicable.
func generateContentKey(desc ocispec.Descriptor) string {
	return desc.Digest.String() + desc.Annotations[ocispec.AnnotationTitle]
>>>>>>> 52d1b3c9
}<|MERGE_RESOLUTION|>--- conflicted
+++ resolved
@@ -195,17 +195,10 @@
 	fmt.Println("Pulled", opts.targetRef)
 	fmt.Println("Digest:", desc.Digest)
 	return nil
-<<<<<<< HEAD
-=======
-}
-
-func isManifestMediaType(mediaType string) bool {
-	return mediaType == docker.MediaTypeManifest || mediaType == ocispec.MediaTypeImageManifest
 }
 
 // generateContentKey generates a unique key for each content descriptor, using
 // its digest and name if applicable.
 func generateContentKey(desc ocispec.Descriptor) string {
 	return desc.Digest.String() + desc.Annotations[ocispec.AnnotationTitle]
->>>>>>> 52d1b3c9
 }