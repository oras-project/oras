--- conflicted
+++ resolved
@@ -103,21 +103,15 @@
 	var printed sync.Map
 	copyOptions := oras.DefaultCopyOptions
 	copyOptions.Concurrency = opts.concurrency
-<<<<<<< HEAD
-	configPath, configMediaType := parseFileReference(opts.ManifestConfigRef, "")
-	copyOptions.WithTargetPlatform(opts.OCIPlatform)
-=======
 	var configPath, configMediaType string
+	var err error
 	if opts.ManifestConfigRef != "" {
 		configPath, configMediaType, err = fileref.Parse(opts.ManifestConfigRef, "")
 		if err != nil {
 			return err
 		}
 	}
-	if targetPlatform != nil {
-		copyOptions.WithTargetPlatform(targetPlatform)
-	}
->>>>>>> 09e997a4
+	copyOptions.WithTargetPlatform(opts.OCIPlatform)
 	var getConfigOnce sync.Once
 	copyOptions.FindSuccessors = func(ctx context.Context, fetcher content.Fetcher, desc ocispec.Descriptor) ([]ocispec.Descriptor, error) {
 		statusFetcher := content.FetcherFunc(func(ctx context.Context, target ocispec.Descriptor) (fetched io.ReadCloser, fetchErr error) {
