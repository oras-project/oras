/*
Copyright The ORAS Authors.
Licensed under the Apache License, Version 2.0 (the "License");
you may not use this file except in compliance with the License.
You may obtain a copy of the License at

http://www.apache.org/licenses/LICENSE-2.0

Unless required by applicable law or agreed to in writing, software
distributed under the License is distributed on an "AS IS" BASIS,
WITHOUT WARRANTIES OR CONDITIONS OF ANY KIND, either express or implied.
See the License for the specific language governing permissions and
limitations under the License.
*/

package main

import (
	"context"
	"errors"
	"fmt"
	"reflect"
	"strings"

	ocispec "github.com/opencontainers/image-spec/specs-go/v1"
	"github.com/spf13/cobra"
	"oras.land/oras-go/v2"
	"oras.land/oras-go/v2/content"
	"oras.land/oras-go/v2/content/file"
	"oras.land/oras-go/v2/registry/remote"
	oerrors "oras.land/oras/cmd/oras/internal/errors"
	"oras.land/oras/cmd/oras/internal/option"
)

type attachOptions struct {
	option.Common
	option.Packer
	option.ImageSpec
	option.DistributionSpec
	option.Target

	artifactType string
	concurrency  int
}

func attachCmd() *cobra.Command {
	var opts attachOptions
	cmd := &cobra.Command{
		Use:   "attach [flags] --artifact-type=<type> <name>{:<tag>|@<digest>} <file>[:<type>] [...]",
		Short: "[Preview] Attach files to an existing artifact",
		Long: `[Preview] Attach files to an existing artifact

** This command is in preview and under development. **

Example - Attach file 'hi.txt' with type 'doc/example' to manifest 'hello:v1' in registry 'localhost:5000':
  oras attach --artifact-type doc/example localhost:5000/hello:v1 hi.txt

Example - Attach file "hi.txt" with specific media type when building the manifest:
  oras attach --artifact-type doc/example --image-spec v1.1-image localhost:5000/hello:v1 hi.txt    # OCI image
  oras attach --artifact-type doc/example --image-spec v1.1-artifact localhost:5000/hello:v1 hi.txt # OCI artifact

Example - Attach file "hi.txt" using a specific method for the Referrers API:
  oras attach --artifact-type doc/example --distribution-spec v1.1-referrers-api localhost:5000/hello:v1 hi.txt # via API
  oras attach --artifact-type doc/example --distribution-spec v1.1-referrers-tag localhost:5000/hello:v1 hi.txt # via tag scheme

Example - Attach file 'hi.txt' and add annotations from file 'annotation.json':
  oras attach --artifact-type doc/example --annotation-file annotation.json localhost:5000/hello:v1 hi.txt

Example - Attach an artifact with manifest annotations:
  oras attach --artifact-type doc/example --annotation "key1=val1" --annotation "key2=val2" localhost:5000/hello:v1

Example - Attach file 'hi.txt' and add manifest annotations:
  oras attach --artifact-type doc/example --annotation "key=val" localhost:5000/hello:v1 hi.txt

Example - Attach file 'hi.txt' and export the pushed manifest to 'manifest.json':
<<<<<<< HEAD
  oras attach --artifact-type doc/example --export-manifest manifest.json localhost:5000/hello:latest hi.txt

Example - Attach file to the manifest tagged 'test' in an OCI layout folder 'layout-dir':
  oras attach --oci-layout --artifact-type doc/example layout-dir:test hi.txt
=======
  oras attach --artifact-type doc/example --export-manifest manifest.json localhost:5000/hello:v1 hi.txt
>>>>>>> 365eea49
`,
		Args: cobra.MinimumNArgs(1),
		PreRunE: func(cmd *cobra.Command, args []string) error {
			opts.RawReference = args[0]
			opts.FileRefs = args[1:]
			if err := option.Parse(&opts); err != nil {
				return err
			}
			if opts.Type == option.TargetTypeOCILayout && opts.DistributionSpec.ReferrersAPI != nil {
				return errors.New("cannot enforce referrers API for image layout target")
			}
			return nil
		},
		RunE: func(cmd *cobra.Command, args []string) error {
			return runAttach(opts)
		},
	}

	cmd.Flags().StringVarP(&opts.artifactType, "artifact-type", "", "", "artifact type")
	cmd.Flags().IntVarP(&opts.concurrency, "concurrency", "", 5, "concurrency level")
	cmd.MarkFlagRequired("artifact-type")
	option.ApplyFlags(&opts, cmd.Flags())
	return cmd
}

func runAttach(opts attachOptions) error {
	ctx, _ := opts.SetLoggerLevel()
	annotations, err := opts.LoadManifestAnnotations()
	if err != nil {
		return err
	}
	if len(opts.FileRefs) == 0 && len(annotations[option.AnnotationManifest]) == 0 {
		return errors.New("no blob or manifest annotation are provided")
	}

	// prepare manifest
	store := file.New("")
	defer store.Close()
	store.AllowPathTraversalOnWrite = opts.PathValidationDisabled

	dst, err := opts.NewTarget(opts.Common)
	if err != nil {
		return err
	}
	if opts.Reference == "" {
		return oerrors.NewErrInvalidReferenceStr(opts.Reference)
	}
	if opts.ReferrersAPI != nil {
		if repo, ok := dst.(*remote.Repository); ok {
			repo.SetReferrersCapability(*opts.ReferrersAPI)
		} else {
			return fmt.Errorf("unexpected type %s with target type %s", reflect.TypeOf(dst), opts.Type)
		}
	}
	subject, err := dst.Resolve(ctx, opts.Reference)
	if err != nil {
		return err
	}
	descs, err := loadFiles(ctx, store, annotations, opts.FileRefs, opts.Verbose)
	if err != nil {
		return err
	}

	// prepare push
	packOpts := oras.PackOptions{
		Subject:             &subject,
		ManifestAnnotations: annotations[option.AnnotationManifest],
		PackImageManifest:   opts.ManifestMediaType == ocispec.MediaTypeImageManifest,
	}
	pack := func() (ocispec.Descriptor, error) {
		return oras.Pack(ctx, store, opts.artifactType, descs, packOpts)
	}

	graphCopyOptions := oras.DefaultCopyGraphOptions
	graphCopyOptions.Concurrency = opts.concurrency
	updateDisplayOption(&graphCopyOptions, store, opts.Verbose)
	copy := func(root ocispec.Descriptor) error {
		if root.MediaType == ocispec.MediaTypeArtifactManifest {
			graphCopyOptions.FindSuccessors = func(ctx context.Context, fetcher content.Fetcher, node ocispec.Descriptor) ([]ocispec.Descriptor, error) {
				if content.Equal(node, root) {
					// skip subject
					return descs, nil
				}
				return content.Successors(ctx, fetcher, node)
			}
		}
		return oras.CopyGraph(ctx, store, dst, root, graphCopyOptions)
	}

	root, err := pushArtifact(dst, pack, &packOpts, copy, &graphCopyOptions, opts.ManifestMediaType == "", opts.Verbose)
	if err != nil {
		return err
	}

	digest := subject.Digest.String()
	if !strings.HasSuffix(opts.RawReference, digest) {
		// Reassemble a reference with subject digest
		if repo, ok := dst.(*remote.Repository); ok {
			ref := repo.Reference
			ref.Reference = subject.Digest.String()
			opts.RawReference = ref.String()
		} else if opts.Type == option.TargetTypeOCILayout {
			opts.RawReference = fmt.Sprintf("%s@%s", opts.Path, subject.Digest)
		}
	}
	fmt.Println("Attached to", opts.AnnotatedReference())
	fmt.Println("Digest:", root.Digest)

	// Export manifest
	return opts.ExportManifest(ctx, store, root)
}<|MERGE_RESOLUTION|>--- conflicted
+++ resolved
@@ -73,15 +73,11 @@
   oras attach --artifact-type doc/example --annotation "key=val" localhost:5000/hello:v1 hi.txt
 
 Example - Attach file 'hi.txt' and export the pushed manifest to 'manifest.json':
-<<<<<<< HEAD
-  oras attach --artifact-type doc/example --export-manifest manifest.json localhost:5000/hello:latest hi.txt
+  oras attach --artifact-type doc/example --export-manifest manifest.json localhost:5000/hello:v1 hi.txt
 
-Example - Attach file to the manifest tagged 'test' in an OCI layout folder 'layout-dir':
-  oras attach --oci-layout --artifact-type doc/example layout-dir:test hi.txt
-=======
-  oras attach --artifact-type doc/example --export-manifest manifest.json localhost:5000/hello:v1 hi.txt
->>>>>>> 365eea49
-`,
+Example - Attach file to the manifest tagged 'v1' in an OCI layout folder 'layout-dir':
+  oras attach --oci-layout --artifact-type doc/example layout-dir:v1 hi.txt
+  `,
 		Args: cobra.MinimumNArgs(1),
 		PreRunE: func(cmd *cobra.Command, args []string) error {
 			opts.RawReference = args[0]
