--- conflicted
+++ resolved
@@ -42,11 +42,7 @@
 func fetchCmd() *cobra.Command {
 	var opts fetchBlobOptions
 	cmd := &cobra.Command{
-<<<<<<< HEAD
 		Use:   "fetch [flags] {--output <file> | --descriptor} <name>@<digest>",
-=======
-		Use:   "fetch [flags] {--output <file>|--descriptor} <name>@<digest>",
->>>>>>> 585a9274
 		Short: "[Preview] Fetch a blob from a remote registry",
 		Long: `[Preview] Fetch a blob from a remote registry
 
