/*
Copyright The ORAS Authors.
Licensed under the Apache License, Version 2.0 (the "License");
you may not use this file except in compliance with the License.
You may obtain a copy of the License at

http://www.apache.org/licenses/LICENSE-2.0

Unless required by applicable law or agreed to in writing, software
distributed under the License is distributed on an "AS IS" BASIS,
WITHOUT WARRANTIES OR CONDITIONS OF ANY KIND, either express or implied.
See the License for the specific language governing permissions and
limitations under the License.
*/

package tag

import (
	"github.com/spf13/cobra"
	"oras.land/oras-go/v2"
	"oras.land/oras/cmd/oras/internal/display"
	"oras.land/oras/cmd/oras/internal/errors"
	"oras.land/oras/cmd/oras/internal/option"
)

type tagOptions struct {
	option.Common
	option.Remote

	concurrency int64
	srcRef      string
	targetRefs  []string
}

func TagCmd() *cobra.Command {
	var opts tagOptions
	cmd := &cobra.Command{
<<<<<<< HEAD
		Use:   "tag [flags] <name>{:<tag> | @<digest>} <new_tag> [...]",
=======
		Use:   "tag [flags] <name>{:<tag>|@<digest>} <new_tag> [...]",
>>>>>>> 499ad56e
		Short: "[Preview] tag a manifest in the remote registry",
		Long: `[Preview] tag a manifest in the remote registry

** This command is in preview and under development. **

Example - Tag the manifest 'v1.0.1' in 'localhost:5000/hello' to 'v1.0.2':
  oras tag localhost:5000/hello:v1.0.1 v1.0.2

Example - Tag the manifest with digest sha256:9463e0d192846bc994279417b50114606712d516aab45f4d8b31cbc6e46aad71 to 'v1.0.2'
  oras tag localhost:5000/hello@sha256:9463e0d192846bc994279417b50114606712d516aab45f4d8b31cbc6e46aad71 v1.0.2

Example - Tag the manifest 'v1.0.1' in 'localhost:5000/hello' to 'v1.0.2', 'latest'
  oras tag localhost:5000/hello:v1.0.1 v1.0.2 latest

Example - Tag the manifest 'v1.0.1' in 'localhost:5000/hello' to 'v1.0.2' 'latest' with concurrency level tuned:
  oras tag --concurrency 1 localhost:5000/hello:v1.0.1 v1.0.2 latest
`,
		Args: cobra.MinimumNArgs(2),
		PreRunE: func(cmd *cobra.Command, args []string) error {
			return opts.ReadPassword()
		},
		RunE: func(_ *cobra.Command, args []string) error {
			opts.srcRef = args[0]
			opts.targetRefs = args[1:]
			return tagManifest(opts)
		},
	}

	option.ApplyFlags(&opts, cmd.Flags())
	cmd.Flags().Int64VarP(&opts.concurrency, "concurrency", "", 5, "concurrency level")
	return cmd
}

func tagManifest(opts tagOptions) error {
	ctx, _ := opts.SetLoggerLevel()
	repo, err := opts.NewRepository(opts.srcRef, opts.Common)
	if err != nil {
		return err
	}

	if repo.Reference.Reference == "" {
		return errors.NewErrInvalidReference(repo.Reference)
	}

	tagNOpts := oras.DefaultTagNOptions
	tagNOpts.Concurrency = opts.concurrency
	return oras.TagN(ctx, &display.TagManifestStatusPrinter{Repository: repo}, opts.srcRef, opts.targetRefs, tagNOpts)
}<|MERGE_RESOLUTION|>--- conflicted
+++ resolved
@@ -35,11 +35,7 @@
 func TagCmd() *cobra.Command {
 	var opts tagOptions
 	cmd := &cobra.Command{
-<<<<<<< HEAD
-		Use:   "tag [flags] <name>{:<tag> | @<digest>} <new_tag> [...]",
-=======
 		Use:   "tag [flags] <name>{:<tag>|@<digest>} <new_tag> [...]",
->>>>>>> 499ad56e
 		Short: "[Preview] tag a manifest in the remote registry",
 		Long: `[Preview] tag a manifest in the remote registry
 
