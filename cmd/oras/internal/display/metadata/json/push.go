/*
Copyright The ORAS Authors.
Licensed under the Apache License, Version 2.0 (the "License");
you may not use this file except in compliance with the License.
You may obtain a copy of the License at

http://www.apache.org/licenses/LICENSE-2.0

Unless required by applicable law or agreed to in writing, software
distributed under the License is distributed on an "AS IS" BASIS,
WITHOUT WARRANTIES OR CONDITIONS OF ANY KIND, either express or implied.
See the License for the specific language governing permissions and
limitations under the License.
*/

package json

import (
	"io"

	ocispec "github.com/opencontainers/image-spec/specs-go/v1"
	"oras.land/oras/cmd/oras/internal/display/metadata"
	"oras.land/oras/cmd/oras/internal/display/metadata/model"
	"oras.land/oras/cmd/oras/internal/option"
)

// PushHandler handles JSON metadata output for push events.
type PushHandler struct {
	path string
	out  io.Writer
}

// NewPushHandler creates a new handler for push events.
func NewPushHandler(out io.Writer) metadata.PushHandler {
	return &PushHandler{
		out: out,
	}
}

// OnCopied is called after files are copied.
func (ph *PushHandler) OnCopied(opts *option.Target) error {
	ph.path = opts.Path
	return nil
}

// OnCompleted is called after the push is completed.
func (ph *PushHandler) OnCompleted(root ocispec.Descriptor) error {
<<<<<<< HEAD
	return PrintJSON(model.NewPush(root, ph.path))
=======
	return printJSON(ph.out, model.NewPush(root, ph.path))
>>>>>>> 85fbdab2
}<|MERGE_RESOLUTION|>--- conflicted
+++ resolved
@@ -45,9 +45,5 @@
 
 // OnCompleted is called after the push is completed.
 func (ph *PushHandler) OnCompleted(root ocispec.Descriptor) error {
-<<<<<<< HEAD
-	return PrintJSON(model.NewPush(root, ph.path))
-=======
 	return printJSON(ph.out, model.NewPush(root, ph.path))
->>>>>>> 85fbdab2
 }