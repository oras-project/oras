--- conflicted
+++ resolved
@@ -21,22 +21,12 @@
 	ocispec "github.com/opencontainers/image-spec/specs-go/v1"
 	"oras.land/oras/cmd/oras/internal/display/metadata"
 	"oras.land/oras/cmd/oras/internal/display/metadata/model"
-	"oras.land/oras/cmd/oras/internal/display/metadata/view"
 	"oras.land/oras/cmd/oras/internal/option"
 )
 
 // PushHandler handles JSON metadata output for push events.
 type PushHandler struct {
 	path string
-<<<<<<< HEAD
-	view.Printer
-}
-
-// NewPushHandler creates a new handler for push events.
-func NewPushHandler() metadata.PushHandler {
-	return &PushHandler{
-		Printer: view.NewPrinter(),
-=======
 	out  io.Writer
 }
 
@@ -44,7 +34,6 @@
 func NewPushHandler(out io.Writer) metadata.PushHandler {
 	return &PushHandler{
 		out: out,
->>>>>>> 24c2acf9
 	}
 }
 
@@ -56,9 +45,5 @@
 
 // OnCompleted is called after the push is completed.
 func (ph *PushHandler) OnCompleted(root ocispec.Descriptor) error {
-<<<<<<< HEAD
-	return ph.PrintJSON(model.NewPush(root, ph.path))
-=======
 	return printJSON(ph.out, model.NewPush(root, ph.path))
->>>>>>> 24c2acf9
 }