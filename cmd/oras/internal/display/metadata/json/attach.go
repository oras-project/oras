--- conflicted
+++ resolved
@@ -21,21 +21,11 @@
 	ocispec "github.com/opencontainers/image-spec/specs-go/v1"
 	"oras.land/oras/cmd/oras/internal/display/metadata"
 	"oras.land/oras/cmd/oras/internal/display/metadata/model"
-	"oras.land/oras/cmd/oras/internal/display/metadata/view"
 	"oras.land/oras/cmd/oras/internal/option"
 )
 
 // AttachHandler handles json metadata output for attach events.
 type AttachHandler struct {
-<<<<<<< HEAD
-	view.Printer
-}
-
-// NewAttachHandler creates a new handler for attach events.
-func NewAttachHandler() metadata.AttachHandler {
-	return &AttachHandler{
-		Printer: view.NewPrinter(),
-=======
 	out io.Writer
 }
 
@@ -43,16 +33,10 @@
 func NewAttachHandler(out io.Writer) metadata.AttachHandler {
 	return &AttachHandler{
 		out: out,
->>>>>>> 24c2acf9
 	}
 }
 
 // OnCompleted is called when the attach command is completed.
-<<<<<<< HEAD
-func (a *AttachHandler) OnCompleted(opts *option.Target, root, subject ocispec.Descriptor) error {
-	return a.PrintJSON(model.NewPush(root, opts.Path))
-=======
 func (ah *AttachHandler) OnCompleted(opts *option.Target, root, subject ocispec.Descriptor) error {
 	return printJSON(ah.out, model.NewPush(root, opts.Path))
->>>>>>> 24c2acf9
 }