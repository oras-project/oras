/*
Copyright The ORAS Authors.
Licensed under the Apache License, Version 2.0 (the "License");
you may not use this file except in compliance with the License.
You may obtain a copy of the License at

http://www.apache.org/licenses/LICENSE-2.0

Unless required by applicable law or agreed to in writing, software
distributed under the License is distributed on an "AS IS" BASIS,
WITHOUT WARRANTIES OR CONDITIONS OF ANY KIND, either express or implied.
See the License for the specific language governing permissions and
limitations under the License.
*/

package json

import (
	"encoding/json"
	"io"
)

<<<<<<< HEAD
func PrintJSON(object any) error {
	encoder := json.NewEncoder(os.Stdout)
=======
func printJSON(out io.Writer, object any) error {
	encoder := json.NewEncoder(out)
>>>>>>> 85fbdab2
	encoder.SetIndent("", "  ")
	return encoder.Encode(object)
}<|MERGE_RESOLUTION|>--- conflicted
+++ resolved
@@ -20,13 +20,8 @@
 	"io"
 )
 
-<<<<<<< HEAD
-func PrintJSON(object any) error {
-	encoder := json.NewEncoder(os.Stdout)
-=======
 func printJSON(out io.Writer, object any) error {
 	encoder := json.NewEncoder(out)
->>>>>>> 85fbdab2
 	encoder.SetIndent("", "  ")
 	return encoder.Encode(object)
 }