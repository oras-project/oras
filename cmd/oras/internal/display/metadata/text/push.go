--- conflicted
+++ resolved
@@ -16,29 +16,16 @@
 package text
 
 import (
-<<<<<<< HEAD
-=======
 	"fmt"
 	"io"
 
->>>>>>> 24c2acf9
 	ocispec "github.com/opencontainers/image-spec/specs-go/v1"
 	"oras.land/oras/cmd/oras/internal/display/metadata"
-	"oras.land/oras/cmd/oras/internal/display/metadata/view"
 	"oras.land/oras/cmd/oras/internal/option"
 )
 
 // PushHandler handles text metadata output for push events.
 type PushHandler struct {
-<<<<<<< HEAD
-	view.Printer
-}
-
-// NewPushHandler returns a new handler for push events.
-func NewPushHandler() metadata.PushHandler {
-	return &PushHandler{
-		Printer: view.NewPrinter(),
-=======
 	out io.Writer
 }
 
@@ -46,28 +33,17 @@
 func NewPushHandler(out io.Writer) metadata.PushHandler {
 	return &PushHandler{
 		out: out,
->>>>>>> 24c2acf9
 	}
 }
 
 // OnCopied is called after files are copied.
-<<<<<<< HEAD
 func (ph *PushHandler) OnCopied(opts *option.Target) error {
-	_, err := ph.Println("Pushed", opts.AnnotatedReference())
-=======
-func (p *PushHandler) OnCopied(opts *option.Target) error {
-	_, err := fmt.Fprintln(p.out, "Pushed", opts.AnnotatedReference())
->>>>>>> 24c2acf9
+	_, err := fmt.Fprintln(ph.out, "Pushed", opts.AnnotatedReference())
 	return err
 }
 
 // OnCompleted is called after the push is completed.
-<<<<<<< HEAD
 func (ph *PushHandler) OnCompleted(root ocispec.Descriptor) error {
-	_, err := ph.Println("Digest:", root.Digest)
-=======
-func (p *PushHandler) OnCompleted(root ocispec.Descriptor) error {
-	_, err := fmt.Fprintln(p.out, "Digest:", root.Digest)
->>>>>>> 24c2acf9
+	_, err := fmt.Fprintln(ph.out, "Digest:", root.Digest)
 	return err
 }