/*
Copyright The ORAS Authors.
Licensed under the Apache License, Version 2.0 (the "License");
you may not use this file except in compliance with the License.
You may obtain a copy of the License at

http://www.apache.org/licenses/LICENSE-2.0

Unless required by applicable law or agreed to in writing, software
distributed under the License is distributed on an "AS IS" BASIS,
WITHOUT WARRANTIES OR CONDITIONS OF ANY KIND, either express or implied.
See the License for the specific language governing permissions and
limitations under the License.
*/

package metadata

import (
	ocispec "github.com/opencontainers/image-spec/specs-go/v1"
	"oras.land/oras/cmd/oras/internal/option"
)

// PushHandler handles metadata output for push events.
type PushHandler interface {
	OnCopied(opts *option.Target) error
	OnCompleted(root ocispec.Descriptor) error
}

// AttachHandler handles metadata output for attach events.
type AttachHandler interface {
	OnCompleted(opts *option.Target, root, subject ocispec.Descriptor) error
}

<<<<<<< HEAD
// DiscoverHandler handles metadata output for discover events.
type DiscoverHandler interface {
	OnDiscovered() error
=======
// PullHandler handles metadata output for pull events.
type PullHandler interface {
	// OnLayerSkipped is called when a layer is skipped.
	OnLayerSkipped(ocispec.Descriptor) error
	// OnFilePulled is called after a file is pulled.
	OnFilePulled(name string, outputDir string, desc ocispec.Descriptor, descPath string) error
	// OnCompleted is called when the pull cmd execution is completed.
	OnCompleted(opts *option.Target, desc ocispec.Descriptor) error
>>>>>>> 85fbdab2
}<|MERGE_RESOLUTION|>--- conflicted
+++ resolved
@@ -31,11 +31,11 @@
 	OnCompleted(opts *option.Target, root, subject ocispec.Descriptor) error
 }
 
-<<<<<<< HEAD
 // DiscoverHandler handles metadata output for discover events.
 type DiscoverHandler interface {
 	OnDiscovered() error
-=======
+}
+
 // PullHandler handles metadata output for pull events.
 type PullHandler interface {
 	// OnLayerSkipped is called when a layer is skipped.
@@ -44,5 +44,4 @@
 	OnFilePulled(name string, outputDir string, desc ocispec.Descriptor, descPath string) error
 	// OnCompleted is called when the pull cmd execution is completed.
 	OnCompleted(opts *option.Target, desc ocispec.Descriptor) error
->>>>>>> 85fbdab2
 }