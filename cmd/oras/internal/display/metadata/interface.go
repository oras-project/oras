--- conflicted
+++ resolved
@@ -104,7 +104,9 @@
 // CopyHandler handles metadata output for cp events.
 type CopyHandler interface {
 	TaggedHandler
-<<<<<<< HEAD
+	Renderer
+
+	OnCopied(target *option.BinaryTarget, desc ocispec.Descriptor) error
 }
 
 // BlobPushHandler handles metadata output for blob push events.
@@ -112,9 +114,4 @@
 	Renderer
 
 	OnBlobPushed(reference string) error
-=======
-	Renderer
-
-	OnCopied(target *option.BinaryTarget, desc ocispec.Descriptor) error
->>>>>>> 724f56b0
 }