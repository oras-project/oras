--- conflicted
+++ resolved
@@ -31,12 +31,12 @@
 	OnCompleted(opts *option.Target, root, subject ocispec.Descriptor) error
 }
 
-<<<<<<< HEAD
 // ManifestFetchHandler handles metadata output for manifest fetch events.
 type ManifestFetchHandler interface {
 	// OnFetched is called after the manifest content is fetched.
 	OnFetched([]byte, ocispec.Descriptor) error
-=======
+}
+
 // PullHandler handles metadata output for pull events.
 type PullHandler interface {
 	// OnLayerSkipped is called when a layer is skipped.
@@ -45,5 +45,4 @@
 	OnFilePulled(name string, outputDir string, desc ocispec.Descriptor, descPath string) error
 	// OnCompleted is called when the pull cmd execution is completed.
 	OnCompleted(opts *option.Target, desc ocispec.Descriptor) error
->>>>>>> 4d808ac5
 }