/*
Copyright The ORAS Authors.
Licensed under the Apache License, Version 2.0 (the "License");
you may not use this file except in compliance with the License.
You may obtain a copy of the License at

http://www.apache.org/licenses/LICENSE-2.0

Unless required by applicable law or agreed to in writing, software
distributed under the License is distributed on an "AS IS" BASIS,
WITHOUT WARRANTIES OR CONDITIONS OF ANY KIND, either express or implied.
See the License for the specific language governing permissions and
limitations under the License.
*/

package display

import (
	"context"
	"fmt"
	"io"
	"sync"

	ocispec "github.com/opencontainers/image-spec/specs-go/v1"
	"oras.land/oras-go/v2"
	"oras.land/oras-go/v2/content"
	"oras.land/oras-go/v2/registry"
)

var printLock sync.Mutex

<<<<<<< HEAD
type printFunc func(ocispec.Descriptor) error

// Print objects to display concurrent-safely
=======
// PrintFunc is the function type returned by StatusPrinter.
type PrintFunc func(ocispec.Descriptor) error

// Print objects to display concurrent-safely.
>>>>>>> ace42554
func Print(a ...any) error {
	printLock.Lock()
	defer printLock.Unlock()
	_, err := fmt.Println(a...)
	return err
}

// StatusPrinter returns a tracking function for transfer status.
<<<<<<< HEAD
func StatusPrinter(status string, verbose bool) printFunc {
=======
func StatusPrinter(status string, verbose bool) PrintFunc {
>>>>>>> ace42554
	return func(desc ocispec.Descriptor) error {
		return PrintStatus(desc, status, verbose)
	}
}

// PrintStatus prints transfer status.
func PrintStatus(desc ocispec.Descriptor, status string, verbose bool) error {
	name, ok := desc.Annotations[ocispec.AnnotationTitle]
	if !ok {
		// no status for unnamed content
		if !verbose {
			return nil
		}
		name = desc.MediaType
	}
	return Print(status, ShortDigest(desc), name)
}

// PrintSuccessorStatus prints transfer status of successors.
<<<<<<< HEAD
func PrintSuccessorStatus(ctx context.Context, desc ocispec.Descriptor, fetcher content.Fetcher, committed *sync.Map, print printFunc) error {
=======
func PrintSuccessorStatus(ctx context.Context, desc ocispec.Descriptor, fetcher content.Fetcher, committed *sync.Map, print PrintFunc) error {
>>>>>>> ace42554
	successors, err := content.Successors(ctx, fetcher, desc)
	if err != nil {
		return err
	}
	for _, s := range successors {
		name := s.Annotations[ocispec.AnnotationTitle]
		if v, ok := committed.Load(s.Digest.String()); ok && v != name {
			// Reprint status for deduplicated content
			if err := print(s); err != nil {
				return err
			}
		}
	}
	return nil
}

// NewTagStatusPrinter creates a wrapper type for printing tag status.
func NewTagStatusPrinter(target oras.Target) oras.Target {
	if repo, ok := target.(registry.Repository); ok {
		return &tagManifestStatusForRepo{
			Repository: repo,
		}
	}
	return &tagManifestStatusForTarget{
		Target: target,
	}
}

// NewTagStatusHintPrinter creates a wrapper type for printing
// tag status and hint.
func NewTagStatusHintPrinter(target oras.Target, refPrefix string) oras.Target {
	var printHint sync.Once
	if repo, ok := target.(registry.Repository); ok {
		return &tagManifestStatusForRepo{
			Repository: repo,
			printHint:  &printHint,
			refPrefix:  refPrefix,
		}
	}
	return &tagManifestStatusForTarget{
		Target:    target,
		printHint: &printHint,
		refPrefix: refPrefix,
	}
}

type tagManifestStatusForRepo struct {
	registry.Repository
	printHint *sync.Once
	refPrefix string
}

// PushReference overrides Repository.PushReference method to print off which tag(s) were added successfully.
func (p *tagManifestStatusForRepo) PushReference(ctx context.Context, expected ocispec.Descriptor, content io.Reader, reference string) error {
	if p.printHint != nil {
		p.printHint.Do(func() {
			ref := p.refPrefix + "@" + expected.Digest.String()
			_ = Print("Tagging", ref)
		})
	}
	if err := p.Repository.PushReference(ctx, expected, content, reference); err != nil {
		return err
	}
	return Print("Tagged", reference)
}

type tagManifestStatusForTarget struct {
	oras.Target
	printHint *sync.Once
	refPrefix string
}

// Tag tags a descriptor with a reference string.
func (p *tagManifestStatusForTarget) Tag(ctx context.Context, desc ocispec.Descriptor, reference string) error {
	if p.printHint != nil {
		p.printHint.Do(func() {
			ref := p.refPrefix + "@" + desc.Digest.String()
			_ = Print("Tagging", ref)
		})
	}

	if err := p.Target.Tag(ctx, desc, reference); err != nil {
		return err
	}
	return Print("Tagged", reference)
}<|MERGE_RESOLUTION|>--- conflicted
+++ resolved
@@ -29,16 +29,10 @@
 
 var printLock sync.Mutex
 
-<<<<<<< HEAD
-type printFunc func(ocispec.Descriptor) error
-
-// Print objects to display concurrent-safely
-=======
 // PrintFunc is the function type returned by StatusPrinter.
 type PrintFunc func(ocispec.Descriptor) error
 
 // Print objects to display concurrent-safely.
->>>>>>> ace42554
 func Print(a ...any) error {
 	printLock.Lock()
 	defer printLock.Unlock()
@@ -47,11 +41,7 @@
 }
 
 // StatusPrinter returns a tracking function for transfer status.
-<<<<<<< HEAD
-func StatusPrinter(status string, verbose bool) printFunc {
-=======
 func StatusPrinter(status string, verbose bool) PrintFunc {
->>>>>>> ace42554
 	return func(desc ocispec.Descriptor) error {
 		return PrintStatus(desc, status, verbose)
 	}
@@ -71,11 +61,7 @@
 }
 
 // PrintSuccessorStatus prints transfer status of successors.
-<<<<<<< HEAD
-func PrintSuccessorStatus(ctx context.Context, desc ocispec.Descriptor, fetcher content.Fetcher, committed *sync.Map, print printFunc) error {
-=======
 func PrintSuccessorStatus(ctx context.Context, desc ocispec.Descriptor, fetcher content.Fetcher, committed *sync.Map, print PrintFunc) error {
->>>>>>> ace42554
 	successors, err := content.Successors(ctx, fetcher, desc)
 	if err != nil {
 		return err
