/*
Copyright The ORAS Authors.
Licensed under the Apache License, Version 2.0 (the "License");
you may not use this file except in compliance with the License.
You may obtain a copy of the License at

http://www.apache.org/licenses/LICENSE-2.0

Unless required by applicable law or agreed to in writing, software
distributed under the License is distributed on an "AS IS" BASIS,
WITHOUT WARRANTIES OR CONDITIONS OF ANY KIND, either express or implied.
See the License for the specific language governing permissions and
limitations under the License.
*/

package display

import (
	"context"
	"fmt"
	"sync"

	ocispec "github.com/opencontainers/image-spec/specs-go/v1"
)

var printLock sync.Mutex

// Print objects to display concurrent-safely
func Print(a ...any) error {
	printLock.Lock()
	defer printLock.Unlock()
	_, err := fmt.Println(a...)
	return err
}

// NamedStatusPrinter returns a tracking function for transfer status with names.
<<<<<<< HEAD
func NamedStatusPrinter(status string, verbose bool) func(context.Context, ocispec.Descriptor) error {
	return func(ctx context.Context, desc ocispec.Descriptor) error {
		return printStatus(ctx, desc, status, verbose)
	}
}

// NamedStatusesPrinter returns a tracking function for transfer status.
func NamedStatusesPrinter(status string, digestToNames map[string][]string, verbose bool) func(context.Context, ocispec.Descriptor) error {
	return func(ctx context.Context, desc ocispec.Descriptor) error {
		names, ok := digestToNames[desc.Digest.String()]
		if !ok {
			return printStatus(ctx, desc, status, verbose)
		}
		for _, n := range names {
			if err := Print(status, ShortDigest(desc), n); err != nil {
				return err
			}
		}
		return nil
	}
}

// TypedStatusPrinter returns a tracking function for transfer status with media
// types.
func TypedStatusPrinter(status string) func(context.Context, ocispec.Descriptor) error {
	return func(ctx context.Context, desc ocispec.Descriptor) error {
		return Print(status, ShortDigest(desc), desc.MediaType)
	}
}

func printStatus(ctx context.Context, desc ocispec.Descriptor, status string, verbose bool) error {
	name, ok := desc.Annotations[ocispec.AnnotationTitle]
	if !ok {
		if !verbose {
			return nil
		}
		name = desc.MediaType
=======
func StatusPrinter(status string, getNames func(desc ocispec.Descriptor) []string, verbose bool) func(context.Context, ocispec.Descriptor) error {
	return func(ctx context.Context, desc ocispec.Descriptor) error {
		var names []string
		if getNames != nil {
			names = getNames(desc)
		}
		if len(names) == 0 {
			// no name found
			if !verbose {
				return nil
			}
			names = []string{desc.MediaType}
		}
		for _, n := range names {
			if err := Print(status, ShortDigest(desc), n); err != nil {
				return err
			}
		}
		return nil
>>>>>>> fdf56ec8
	}
	return Print(status, ShortDigest(desc), name)
}<|MERGE_RESOLUTION|>--- conflicted
+++ resolved
@@ -34,45 +34,6 @@
 }
 
 // NamedStatusPrinter returns a tracking function for transfer status with names.
-<<<<<<< HEAD
-func NamedStatusPrinter(status string, verbose bool) func(context.Context, ocispec.Descriptor) error {
-	return func(ctx context.Context, desc ocispec.Descriptor) error {
-		return printStatus(ctx, desc, status, verbose)
-	}
-}
-
-// NamedStatusesPrinter returns a tracking function for transfer status.
-func NamedStatusesPrinter(status string, digestToNames map[string][]string, verbose bool) func(context.Context, ocispec.Descriptor) error {
-	return func(ctx context.Context, desc ocispec.Descriptor) error {
-		names, ok := digestToNames[desc.Digest.String()]
-		if !ok {
-			return printStatus(ctx, desc, status, verbose)
-		}
-		for _, n := range names {
-			if err := Print(status, ShortDigest(desc), n); err != nil {
-				return err
-			}
-		}
-		return nil
-	}
-}
-
-// TypedStatusPrinter returns a tracking function for transfer status with media
-// types.
-func TypedStatusPrinter(status string) func(context.Context, ocispec.Descriptor) error {
-	return func(ctx context.Context, desc ocispec.Descriptor) error {
-		return Print(status, ShortDigest(desc), desc.MediaType)
-	}
-}
-
-func printStatus(ctx context.Context, desc ocispec.Descriptor, status string, verbose bool) error {
-	name, ok := desc.Annotations[ocispec.AnnotationTitle]
-	if !ok {
-		if !verbose {
-			return nil
-		}
-		name = desc.MediaType
-=======
 func StatusPrinter(status string, getNames func(desc ocispec.Descriptor) []string, verbose bool) func(context.Context, ocispec.Descriptor) error {
 	return func(ctx context.Context, desc ocispec.Descriptor) error {
 		var names []string
@@ -92,7 +53,6 @@
 			}
 		}
 		return nil
->>>>>>> fdf56ec8
 	}
 	return Print(status, ShortDigest(desc), name)
 }