/*
Copyright The ORAS Authors.
Licensed under the Apache License, Version 2.0 (the "License");
you may not use this file except in compliance with the License.
You may obtain a copy of the License at

http://www.apache.org/licenses/LICENSE-2.0

Unless required by applicable law or agreed to in writing, software
distributed under the License is distributed on an "AS IS" BASIS,
WITHOUT WARRANTIES OR CONDITIONS OF ANY KIND, either express or implied.
See the License for the specific language governing permissions and
limitations under the License.
*/

package status

import (
	ocispec "github.com/opencontainers/image-spec/specs-go/v1"
	"oras.land/oras-go/v2"
	"oras.land/oras-go/v2/content"
)

func discardStopTrack() error {
	return nil
}

// DiscardHandler is a no-op handler that discards all status updates.
type DiscardHandler struct{}

// NewDiscardHandler returns a new no-op handler.
func NewDiscardHandler() DiscardHandler {
	return DiscardHandler{}
}

// OnFileLoading is called before a file is being loaded.
func (DiscardHandler) OnFileLoading(name string) error {
	return nil
}

// OnEmptyArtifact is called when no file is loaded for an artifact push.
func (DiscardHandler) OnEmptyArtifact() error {
	return nil
}

// TrackTarget returns a target with status tracking.
func (DiscardHandler) TrackTarget(gt oras.GraphTarget) (oras.GraphTarget, StopTrackTargetFunc, error) {
	return gt, discardStopTrack, nil
}

// UpdateCopyOptions updates the copy options for the artifact push.
func (DiscardHandler) UpdateCopyOptions(opts *oras.CopyGraphOptions, fetcher content.Fetcher) {}

<<<<<<< HEAD
// OnTagged implements TagHandler interface.
func (DiscardHandler) OnTagged(tag string) error {
	return nil
}

// PreTagging implements TagHandler interface.
func (DiscardHandler) PreTagging(reference string) {}
=======
// OnNodeDownloading implements PullHandler.
func (DiscardHandler) OnNodeDownloading(desc ocispec.Descriptor) error {
	return nil
}

// OnNodeDownloaded implements PullHandler.
func (DiscardHandler) OnNodeDownloaded(desc ocispec.Descriptor) error {
	return nil
}

// OnNodeRestored implements PullHandler.
func (DiscardHandler) OnNodeRestored(_ ocispec.Descriptor) error {
	return nil
}

// OnNodeProcessing implements PullHandler.
func (DiscardHandler) OnNodeProcessing(desc ocispec.Descriptor) error {
	return nil
}

// OnNodeProcessing implements PullHandler.
func (DiscardHandler) OnNodeSkipped(desc ocispec.Descriptor) error {
	return nil
}
>>>>>>> 85fbdab2
<|MERGE_RESOLUTION|>--- conflicted
+++ resolved
@@ -51,7 +51,6 @@
 // UpdateCopyOptions updates the copy options for the artifact push.
 func (DiscardHandler) UpdateCopyOptions(opts *oras.CopyGraphOptions, fetcher content.Fetcher) {}
 
-<<<<<<< HEAD
 // OnTagged implements TagHandler interface.
 func (DiscardHandler) OnTagged(tag string) error {
 	return nil
@@ -59,7 +58,7 @@
 
 // PreTagging implements TagHandler interface.
 func (DiscardHandler) PreTagging(reference string) {}
-=======
+
 // OnNodeDownloading implements PullHandler.
 func (DiscardHandler) OnNodeDownloading(desc ocispec.Descriptor) error {
 	return nil
@@ -83,5 +82,4 @@
 // OnNodeProcessing implements PullHandler.
 func (DiscardHandler) OnNodeSkipped(desc ocispec.Descriptor) error {
 	return nil
-}
->>>>>>> 85fbdab2
+}