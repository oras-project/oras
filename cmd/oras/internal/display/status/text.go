--- conflicted
+++ resolved
@@ -59,31 +59,17 @@
 	committed := &sync.Map{}
 	opts.OnCopySkipped = func(ctx context.Context, desc ocispec.Descriptor) error {
 		committed.Store(desc.Digest.String(), desc.Annotations[ocispec.AnnotationTitle])
-<<<<<<< HEAD
-		return ph.printer.PrintStatus(desc, PushPromptExists, ph.verbose)
+		return ph.printer.PrintStatus(desc, PushPromptExists)
 	}
 	opts.PreCopy = func(ctx context.Context, desc ocispec.Descriptor) error {
-		return ph.printer.PrintStatus(desc, PushPromptUploading, ph.verbose)
+		return ph.printer.PrintStatus(desc, PushPromptUploading)
 	}
 	opts.PostCopy = func(ctx context.Context, desc ocispec.Descriptor) error {
 		committed.Store(desc.Digest.String(), desc.Annotations[ocispec.AnnotationTitle])
-		if err := output.PrintSuccessorStatus(ctx, desc, fetcher, committed, ph.printer.StatusPrinter(PushPromptSkipped, ph.verbose)); err != nil {
+		if err := output.PrintSuccessorStatus(ctx, desc, fetcher, committed, ph.printer.StatusPrinter(PushPromptSkipped)); err != nil {
 			return err
 		}
-		return ph.printer.PrintStatus(desc, PushPromptUploaded, ph.verbose)
-=======
-		return ph.printer.PrintStatus(desc, promptExists)
-	}
-	opts.PreCopy = func(ctx context.Context, desc ocispec.Descriptor) error {
-		return ph.printer.PrintStatus(desc, promptUploading)
-	}
-	opts.PostCopy = func(ctx context.Context, desc ocispec.Descriptor) error {
-		committed.Store(desc.Digest.String(), desc.Annotations[ocispec.AnnotationTitle])
-		if err := output.PrintSuccessorStatus(ctx, desc, fetcher, committed, ph.printer.StatusPrinter(promptSkipped)); err != nil {
-			return err
-		}
-		return ph.printer.PrintStatus(desc, promptUploaded)
->>>>>>> e0b7cddf
+		return ph.printer.PrintStatus(desc, PushPromptUploaded)
 	}
 }
 
