/*
Copyright The ORAS Authors.
Licensed under the Apache License, Version 2.0 (the "License");
you may not use this file except in compliance with the License.
You may obtain a copy of the License at

http://www.apache.org/licenses/LICENSE-2.0

Unless required by applicable law or agreed to in writing, software
distributed under the License is distributed on an "AS IS" BASIS,
WITHOUT WARRANTIES OR CONDITIONS OF ANY KIND, either express or implied.
See the License for the specific language governing permissions and
limitations under the License.
*/

package status

import (
	"context"
	"io"
	"sync"

	ocispec "github.com/opencontainers/image-spec/specs-go/v1"
	"oras.land/oras-go/v2"
	"oras.land/oras-go/v2/content"
)

// TextPushHandler handles text status output for push events.
type TextPushHandler struct {
	verbose bool
	printer *Printer
}

// NewTextPushHandler returns a new handler for push command.
func NewTextPushHandler(out io.Writer, verbose bool) PushHandler {
	return &TextPushHandler{
		verbose: verbose,
		printer: NewPrinter(out),
	}
}

// OnFileLoading is called when a file is being prepared for upload.
func (ph *TextPushHandler) OnFileLoading(name string) error {
	if !ph.verbose {
		return nil
	}
	return ph.printer.Println("Preparing", name)
}

// OnEmptyArtifact is called when an empty artifact is being uploaded.
func (ph *TextPushHandler) OnEmptyArtifact() error {
	return ph.printer.Println("Uploading empty artifact")
}

// TrackTarget returns a tracked target.
func (ph *TextPushHandler) TrackTarget(gt oras.GraphTarget) (oras.GraphTarget, StopTrackTargetFunc, error) {
	return gt, discardStopTrack, nil
}

// UpdateCopyOptions adds status update to the copy options.
func (ph *TextPushHandler) UpdateCopyOptions(opts *oras.CopyGraphOptions, fetcher content.Fetcher) {
	const (
		promptSkipped   = "Skipped  "
		promptUploaded  = "Uploaded "
		promptExists    = "Exists   "
		promptUploading = "Uploading"
	)
	committed := &sync.Map{}
	opts.OnCopySkipped = func(ctx context.Context, desc ocispec.Descriptor) error {
		committed.Store(desc.Digest.String(), desc.Annotations[ocispec.AnnotationTitle])
		return ph.printer.PrintStatus(desc, promptExists, ph.verbose)
	}
	opts.PreCopy = func(ctx context.Context, desc ocispec.Descriptor) error {
		return ph.printer.PrintStatus(desc, promptUploading, ph.verbose)
	}
	opts.PostCopy = func(ctx context.Context, desc ocispec.Descriptor) error {
		committed.Store(desc.Digest.String(), desc.Annotations[ocispec.AnnotationTitle])
		if err := PrintSuccessorStatus(ctx, desc, fetcher, committed, ph.printer.StatusPrinter(promptSkipped, ph.verbose)); err != nil {
			return err
		}
		return ph.printer.PrintStatus(desc, promptUploaded, ph.verbose)
	}
}

// NewTextAttachHandler returns a new handler for attach command.
<<<<<<< HEAD
func NewTextAttachHandler(verbose bool) AttachHandler {
	return NewTextPushHandler(verbose)
}

// TextTagHandler handles text metadata output for tag events.
type TextTagHandler struct{}

// OnTagged implements metadata.TextTagHandler.
func (t TextTagHandler) OnTagged(tag string) error {
	return Print("Tagged", tag)
}

// PreTagging implements metadata.TextTagHandler.
func (t TextTagHandler) PreTagging(reference string) {
	_ = Print("Tagging", reference)
}

// NewTextTagHandler returns a new handler for tag events.
func NewTextTagHandler() TagHandler {
	return TextTagHandler{}
=======
func NewTextAttachHandler(out io.Writer, verbose bool) AttachHandler {
	return NewTextPushHandler(out, verbose)
}

// TextPullHandler handles text status output for pull events.
type TextPullHandler struct {
	verbose bool
	printer *Printer
}

// TrackTarget implements PullHander.
func (ph *TextPullHandler) TrackTarget(gt oras.GraphTarget) (oras.GraphTarget, StopTrackTargetFunc, error) {
	return gt, discardStopTrack, nil
}

// OnNodeDownloading implements PullHandler.
func (ph *TextPullHandler) OnNodeDownloading(desc ocispec.Descriptor) error {
	return PrintStatus(desc, PullPromptDownloading, ph.verbose)
}

// OnNodeDownloaded implements PullHandler.
func (ph *TextPullHandler) OnNodeDownloaded(desc ocispec.Descriptor) error {
	return PrintStatus(desc, PullPromptDownloaded, ph.verbose)
}

// OnNodeRestored implements PullHandler.
func (ph *TextPullHandler) OnNodeRestored(desc ocispec.Descriptor) error {
	return PrintStatus(desc, PullPromptRestored, ph.verbose)
}

// OnNodeProcessing implements PullHandler.
func (ph *TextPullHandler) OnNodeProcessing(desc ocispec.Descriptor) error {
	return PrintStatus(desc, PullPromptProcessing, ph.verbose)
}

// OnNodeProcessing implements PullHandler.
func (ph *TextPullHandler) OnNodeSkipped(desc ocispec.Descriptor) error {
	return PrintStatus(desc, PullPromptSkipped, ph.verbose)
}

// NewTextPullHandler returns a new handler for pull command.
func NewTextPullHandler(out io.Writer, verbose bool) PullHandler {
	return &TextPullHandler{
		verbose: verbose,
		printer: NewPrinter(out),
	}
>>>>>>> 85fbdab2
}<|MERGE_RESOLUTION|>--- conflicted
+++ resolved
@@ -83,28 +83,6 @@
 }
 
 // NewTextAttachHandler returns a new handler for attach command.
-<<<<<<< HEAD
-func NewTextAttachHandler(verbose bool) AttachHandler {
-	return NewTextPushHandler(verbose)
-}
-
-// TextTagHandler handles text metadata output for tag events.
-type TextTagHandler struct{}
-
-// OnTagged implements metadata.TextTagHandler.
-func (t TextTagHandler) OnTagged(tag string) error {
-	return Print("Tagged", tag)
-}
-
-// PreTagging implements metadata.TextTagHandler.
-func (t TextTagHandler) PreTagging(reference string) {
-	_ = Print("Tagging", reference)
-}
-
-// NewTextTagHandler returns a new handler for tag events.
-func NewTextTagHandler() TagHandler {
-	return TextTagHandler{}
-=======
 func NewTextAttachHandler(out io.Writer, verbose bool) AttachHandler {
 	return NewTextPushHandler(out, verbose)
 }
@@ -151,5 +129,22 @@
 		verbose: verbose,
 		printer: NewPrinter(out),
 	}
->>>>>>> 85fbdab2
+}
+
+// TextTagHandler handles text metadata output for tag events.
+type TextTagHandler struct{}
+
+// OnTagged implements metadata.TextTagHandler.
+func (t TextTagHandler) OnTagged(tag string) error {
+	return Print("Tagged", tag)
+}
+
+// PreTagging implements metadata.TextTagHandler.
+func (t TextTagHandler) PreTagging(reference string) {
+	_ = Print("Tagging", reference)
+}
+
+// NewTextTagHandler returns a new handler for tag events.
+func NewTextTagHandler() TagHandler {
+	return TextTagHandler{}
 }