--- conflicted
+++ resolved
@@ -101,14 +101,14 @@
 	return statusHandler, metadataHandler
 }
 
-<<<<<<< HEAD
 // NewTagHandler returns a tag handler.
 func NewTagHandler(discard bool) status.TagHandler {
 	if discard {
 		return status.NewDiscardHandler()
 	}
 	return status.NewTextTagHandler()
-=======
+}
+
 // NewDiscoverHandler returns status and metadata handlers for discover command.
 func NewDiscoverHandler(out io.Writer, outputType string, path string, rawReference string, desc ocispec.Descriptor, verbose bool) metadata.DiscoverHandler {
 	switch outputType {
@@ -121,7 +121,6 @@
 	default:
 		return template.NewDiscoverHandler(out, desc, path, outputType)
 	}
->>>>>>> cc9b2b63
 }
 
 // NewManifestFetchHandler returns a manifest fetch handler.
