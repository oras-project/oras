/*
Copyright The ORAS Authors.
Licensed under the Apache License, Version 2.0 (the "License");
you may not use this file except in compliance with the License.
You may obtain a copy of the License at

http://www.apache.org/licenses/LICENSE-2.0

Unless required by applicable law or agreed to in writing, software
distributed under the License is distributed on an "AS IS" BASIS,
WITHOUT WARRANTIES OR CONDITIONS OF ANY KIND, either express or implied.
See the License for the specific language governing permissions and
limitations under the License.
*/

package display

import (
<<<<<<< HEAD
	"context"
	"errors"
=======
	"io"
>>>>>>> 85fbdab2
	"os"

	ocispec "github.com/opencontainers/image-spec/specs-go/v1"

	"oras.land/oras/cmd/oras/internal/display/metadata"
	"oras.land/oras/cmd/oras/internal/display/metadata/json"
	"oras.land/oras/cmd/oras/internal/display/metadata/table"
	"oras.land/oras/cmd/oras/internal/display/metadata/template"
	"oras.land/oras/cmd/oras/internal/display/metadata/text"
	"oras.land/oras/cmd/oras/internal/display/metadata/tree"
	"oras.land/oras/cmd/oras/internal/display/status"
	"oras.land/oras/cmd/oras/internal/option"
)

// ErrInvalidOutputType denotes the error for invalid output type.
var ErrInvalidOutputType = errors.New("output type can only be tree, table or json")

// NewPushHandler returns status and metadata handlers for push command.
func NewPushHandler(format string, tty *os.File, out io.Writer, verbose bool) (status.PushHandler, metadata.PushHandler) {
	var statusHandler status.PushHandler
	if tty != nil {
		statusHandler = status.NewTTYPushHandler(tty)
	} else if format == "" {
		statusHandler = status.NewTextPushHandler(out, verbose)
	} else {
		statusHandler = status.NewDiscardHandler()
	}

	var metadataHandler metadata.PushHandler
	switch format {
	case "":
		metadataHandler = text.NewPushHandler(out)
	case "json":
		metadataHandler = json.NewPushHandler(out)
	default:
		metadataHandler = template.NewPushHandler(out, format)
	}
	return statusHandler, metadataHandler
}

// NewAttachHandler returns status and metadata handlers for attach command.
func NewAttachHandler(format string, tty *os.File, out io.Writer, verbose bool) (status.AttachHandler, metadata.AttachHandler) {
	var statusHandler status.AttachHandler
	if tty != nil {
		statusHandler = status.NewTTYAttachHandler(tty)
	} else if format == "" {
		statusHandler = status.NewTextAttachHandler(out, verbose)
	} else {
		statusHandler = status.NewDiscardHandler()
	}

	var metadataHandler metadata.AttachHandler
	switch format {
	case "":
		metadataHandler = text.NewAttachHandler(out)
	case "json":
		metadataHandler = json.NewAttachHandler(out)
	default:
		metadataHandler = template.NewAttachHandler(out, format)
	}
	return statusHandler, metadataHandler
}

// NewPullHandler returns status and metadata handlers for pull command.
func NewPullHandler(format string, path string, tty *os.File, out io.Writer, verbose bool) (status.PullHandler, metadata.PullHandler) {
	var statusHandler status.PullHandler
	if tty != nil {
		statusHandler = status.NewTTYPullHandler(tty)
	} else if format == "" {
		statusHandler = status.NewTextPullHandler(out, verbose)
	} else {
		statusHandler = status.NewDiscardHandler()
	}

	var metadataHandler metadata.PullHandler
	switch format {
	case "":
		metadataHandler = text.NewPullHandler(out)
	case "json":
		metadataHandler = json.NewPullHandler(out, path)
	default:
		metadataHandler = template.NewPullHandler(out, path, format)
	}
	return statusHandler, metadataHandler
}

// NewDiscoverHandler returns status and metadata handlers for discover command.
func NewDiscoverHandler(ctx context.Context, outputType string, path string, artifactType string, rawReference string, desc ocispec.Descriptor, repo option.ReadOnlyGraphTagFinderTarget, verbose bool) metadata.DiscoverHandler {
	if outputType == "tree" || outputType == "" {
		return tree.NewDiscoverHandler(ctx, path, repo, desc, artifactType, verbose)
	}
	switch outputType {
	case "table":
		return table.NewDiscoverHandler(ctx, outputType, path, artifactType, desc, repo, rawReference, verbose)
	case "json":
		return json.NewDiscoverHandler(ctx, outputType, path, artifactType, desc, repo)
	}
	return template.NewDiscoverHandler(ctx, outputType, path, artifactType, desc, repo)
}<|MERGE_RESOLUTION|>--- conflicted
+++ resolved
@@ -16,12 +16,9 @@
 package display
 
 import (
-<<<<<<< HEAD
 	"context"
 	"errors"
-=======
 	"io"
->>>>>>> 85fbdab2
 	"os"
 
 	ocispec "github.com/opencontainers/image-spec/specs-go/v1"
