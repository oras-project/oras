--- conflicted
+++ resolved
@@ -82,8 +82,6 @@
 	} else {
 		statusHandler = status.NewDiscardHandler()
 	}
-<<<<<<< HEAD
-=======
 
 	var metadataHandler metadata.PullHandler
 	switch format {
@@ -94,7 +92,6 @@
 	default:
 		metadataHandler = template.NewPullHandler(out, path, format)
 	}
->>>>>>> 85fbdab2
 	return statusHandler, metadataHandler
 }
 
