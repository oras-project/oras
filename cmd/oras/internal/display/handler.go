--- conflicted
+++ resolved
@@ -97,14 +97,14 @@
 	return statusHandler, metadataHandler
 }
 
-<<<<<<< HEAD
 // NewTagHandler returns a tag handler.
 func NewTagHandler(discard bool) status.TagHandler {
 	if discard {
 		return status.NewDiscardHandler()
 	}
 	return status.NewTextTagHandler()
-=======
+}
+
 // NewManifestFetchHandler returns a manifest fetch handler.
 func NewManifestFetchHandler(out io.Writer, format string, outputDescriptor, pretty bool, outputPath string) (metadata.ManifestFetchHandler, content.ManifestFetchHandler) {
 	var metadataHandler metadata.ManifestFetchHandler
@@ -136,5 +136,4 @@
 		contentHandler = content.NewManifestFetchHandler(out, pretty, outputPath)
 	}
 	return metadataHandler, contentHandler
->>>>>>> 14944756
 }