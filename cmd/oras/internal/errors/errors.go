/*
Copyright The ORAS Authors.
Licensed under the Apache License, Version 2.0 (the "License");
you may not use this file except in compliance with the License.
You may obtain a copy of the License at

http://www.apache.org/licenses/LICENSE-2.0

Unless required by applicable law or agreed to in writing, software
distributed under the License is distributed on an "AS IS" BASIS,
WITHOUT WARRANTIES OR CONDITIONS OF ANY KIND, either express or implied.
See the License for the specific language governing permissions and
limitations under the License.
*/

package errors

import (
	"errors"
	"fmt"
	"strings"

	"github.com/spf13/cobra"
<<<<<<< HEAD
	"oras.land/oras-go/v2/registry"
	"oras.land/oras-go/v2/registry/remote/auth"
=======
>>>>>>> bbe42fd1
	"oras.land/oras-go/v2/registry/remote/errcode"
)

// RegistryErrorPrefix is the commandline prefix for errors from registry.
const RegistryErrorPrefix = "Error response from registry:"

// Error is the error type for CLI error messaging.
type Error struct {
	Err            error
	Usage          string
	Recommendation string
}

// Unwrap implements the errors.Wrapper interface.
func (o *Error) Unwrap() error {
	return o.Err
}

// Error implements the error interface.
func (o *Error) Error() string {
	ret := o.Err.Error()
	if o.Usage != "" {
		ret += fmt.Sprintf("\nUsage: %s", o.Usage)
	}
	if o.Recommendation != "" {
		ret += fmt.Sprintf("\n%s", o.Recommendation)
	}
	return ret
}

// CheckArgs checks the args with the checker function.
func CheckArgs(checker func(args []string) (bool, string), Usage string) cobra.PositionalArgs {
	return func(cmd *cobra.Command, args []string) error {
		if ok, text := checker(args); !ok {
			return &Error{
				Err:            fmt.Errorf(`%q requires %s but got %d`, cmd.CommandPath(), text, len(args)),
				Usage:          fmt.Sprintf("%s %s", cmd.Parent().CommandPath(), cmd.Use),
				Recommendation: fmt.Sprintf(`Please specify %s as %s. Run "%s -h" for more options and examples`, text, Usage, cmd.CommandPath()),
			}
		}
		return nil
	}
}

// Modifier modifies the error during cmd execution.
type Modifier interface {
	Modify(cmd *cobra.Command, err error) (modifiedErr error, modified bool)
}

// Command returns an error-handled cobra command.
func Command(cmd *cobra.Command, handler Modifier) *cobra.Command {
	runE := cmd.RunE
	cmd.RunE = func(cmd *cobra.Command, args []string) error {
		err := runE(cmd, args)
		if err != nil {
			err, _ = handler.Modify(cmd, err)
			return err
		}
		return nil
	}
	return cmd
<<<<<<< HEAD
}

// Trim tries to trim toTrim from err.
func Trim(err error, toTrim error) error {
	var inner error
	if errResp, ok := toTrim.(*errcode.ErrorResponse); ok {
		if len(errResp.Errors) == 0 {
			return fmt.Errorf("recognizable error message not found: %w", toTrim)
		}
		inner = errResp.Errors
	} else if errors.Unwrap(toTrim) == auth.ErrBasicCredentialNotFound {
		inner = auth.ErrBasicCredentialNotFound
	} else {
		return err
	}

	if rewrapped := reWrap(err, toTrim, inner); rewrapped != nil {
		return rewrapped
	}
	return inner
}

// reWrap re-wraps errA to errC and trims out errB, returns nil if scrub fails.
// +---------- errA ----------+
// |         +---- errB ----+ |      +---- errA ----+
// |         |    errC      | |  =>  |     errC     |
// |         +--------------+ |      +--------------+
// +--------------------------+
func reWrap(errA error, errB error, errC error) error {
	// TODO: trim dedicated error type when
	// https://github.com/oras-project/oras-go/issues/677 is done
	contentA := errA.Error()
	contentB := errB.Error()
	if idx := strings.Index(contentA, contentB); idx > 0 {
		return fmt.Errorf("%s%w", contentA[:idx], errC)
	}
	return nil
}

// NewErrEmptyTagOrDigest creates a new error based on the reference string.
func NewErrEmptyTagOrDigest(ref registry.Reference) error {
	return NewErrEmptyTagOrDigestStr(ref.String())
=======
>>>>>>> bbe42fd1
}

// Trim tries to trim toTrim from err.
func Trim(err error, toTrim error) error {
	var inner error
	if errResp, ok := toTrim.(*errcode.ErrorResponse); ok {
		if len(errResp.Errors) == 0 {
			return fmt.Errorf("recognizable error message not found: %w", toTrim)
		}
		inner = errResp.Errors
	} else {
		return err
	}

	if rewrapped := reWrap(err, toTrim, inner); rewrapped != nil {
		return rewrapped
	}
	return inner
}

// reWrap re-wraps errA to errC and trims out errB, returns nil if scrub fails.
// +---------- errA ----------+
// |         +---- errB ----+ |      +---- errA ----+
// |         |    errC      | |  =>  |     errC     |
// |         +--------------+ |      +--------------+
// +--------------------------+
func reWrap(errA, errB, errC error) error {
	// TODO: trim dedicated error type when
	// https://github.com/oras-project/oras-go/issues/677 is done
	contentA := errA.Error()
	contentB := errB.Error()
	if idx := strings.Index(contentA, contentB); idx > 0 {
		return fmt.Errorf("%s%w", contentA[:idx], errC)
	}
	return nil
}

// NewErrEmptyTagOrDigest creates a new error based on the reference string.
func NewErrEmptyTagOrDigest(ref string, cmd *cobra.Command, needsTag bool) error {
	form := `"<name>@<digest>"`
	errMsg := `no digest specified`
	if needsTag {
		form = fmt.Sprintf(`"<name>:<tag>" or %s`, form)
		errMsg = "no tag or digest specified"
	}
	return &Error{
		Err:            fmt.Errorf(`"%s": %s`, ref, errMsg),
		Usage:          fmt.Sprintf("%s %s", cmd.Parent().CommandPath(), cmd.Use),
		Recommendation: fmt.Sprintf(`Please specify a reference in the form of %s. Run "%s -h" for more options and examples`, form, cmd.CommandPath()),
	}
}<|MERGE_RESOLUTION|>--- conflicted
+++ resolved
@@ -16,16 +16,10 @@
 package errors
 
 import (
-	"errors"
 	"fmt"
 	"strings"
 
 	"github.com/spf13/cobra"
-<<<<<<< HEAD
-	"oras.land/oras-go/v2/registry"
-	"oras.land/oras-go/v2/registry/remote/auth"
-=======
->>>>>>> bbe42fd1
 	"oras.land/oras-go/v2/registry/remote/errcode"
 )
 
@@ -87,51 +81,6 @@
 		return nil
 	}
 	return cmd
-<<<<<<< HEAD
-}
-
-// Trim tries to trim toTrim from err.
-func Trim(err error, toTrim error) error {
-	var inner error
-	if errResp, ok := toTrim.(*errcode.ErrorResponse); ok {
-		if len(errResp.Errors) == 0 {
-			return fmt.Errorf("recognizable error message not found: %w", toTrim)
-		}
-		inner = errResp.Errors
-	} else if errors.Unwrap(toTrim) == auth.ErrBasicCredentialNotFound {
-		inner = auth.ErrBasicCredentialNotFound
-	} else {
-		return err
-	}
-
-	if rewrapped := reWrap(err, toTrim, inner); rewrapped != nil {
-		return rewrapped
-	}
-	return inner
-}
-
-// reWrap re-wraps errA to errC and trims out errB, returns nil if scrub fails.
-// +---------- errA ----------+
-// |         +---- errB ----+ |      +---- errA ----+
-// |         |    errC      | |  =>  |     errC     |
-// |         +--------------+ |      +--------------+
-// +--------------------------+
-func reWrap(errA error, errB error, errC error) error {
-	// TODO: trim dedicated error type when
-	// https://github.com/oras-project/oras-go/issues/677 is done
-	contentA := errA.Error()
-	contentB := errB.Error()
-	if idx := strings.Index(contentA, contentB); idx > 0 {
-		return fmt.Errorf("%s%w", contentA[:idx], errC)
-	}
-	return nil
-}
-
-// NewErrEmptyTagOrDigest creates a new error based on the reference string.
-func NewErrEmptyTagOrDigest(ref registry.Reference) error {
-	return NewErrEmptyTagOrDigestStr(ref.String())
-=======
->>>>>>> bbe42fd1
 }
 
 // Trim tries to trim toTrim from err.
