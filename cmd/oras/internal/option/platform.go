/*
Copyright The ORAS Authors.
Licensed under the Apache License, Version 2.0 (the "License");
you may not use this file except in compliance with the License.
You may obtain a copy of the License at

http://www.apache.org/licenses/LICENSE-2.0

Unless required by applicable law or agreed to in writing, software
distributed under the License is distributed on an "AS IS" BASIS,
WITHOUT WARRANTIES OR CONDITIONS OF ANY KIND, either express or implied.
See the License for the specific language governing permissions and
limitations under the License.
*/

package option

import (
	"fmt"
	"runtime"
	"strings"

	ocispec "github.com/opencontainers/image-spec/specs-go/v1"
	"github.com/spf13/cobra"
	"github.com/spf13/pflag"
)

const (
	PlatformFlagName = "platform"
)

// Platform option struct.
type Platform struct {
	PlatformFlag string
	Platform     *ocispec.Platform
}

// ApplyFlags applies flags to a command flag set.
func (opts *Platform) ApplyFlags(fs *pflag.FlagSet) {
	if fs.Lookup(PlatformFlagName) != nil {
		return
	}
	fs.StringVarP(&opts.PlatformFlag, PlatformFlagName, "", "", "request platform in the form of `os[/arch][/variant][:os_version]`")
}

// parse parses the input platform flag to an oci platform type.
<<<<<<< HEAD
func (opts *Platform) Parse() error {
	if opts.PlatformFlag == "" {
=======
func (opts *Platform) Parse(*cobra.Command) error {
	if opts.platform == "" {
>>>>>>> 4d808ac5
		return nil
	}

	// OS[/Arch[/Variant]][:OSVersion]
	// If Arch is not provided, will use GOARCH instead
	var platformStr string
	var p ocispec.Platform
	platformStr, p.OSVersion, _ = strings.Cut(opts.PlatformFlag, ":")
	parts := strings.Split(platformStr, "/")
	switch len(parts) {
	case 3:
		p.Variant = parts[2]
		fallthrough
	case 2:
		p.Architecture = parts[1]
	case 1:
		p.Architecture = runtime.GOARCH
	default:
		return fmt.Errorf("failed to parse platform %q: expected format os[/arch[/variant]]", opts.PlatformFlag)
	}
	p.OS = parts[0]
	if p.OS == "" {
		return fmt.Errorf("invalid platform: OS cannot be empty")
	}
	if p.Architecture == "" {
		return fmt.Errorf("invalid platform: Architecture cannot be empty")
	}
	opts.Platform = &p
	return nil
}<|MERGE_RESOLUTION|>--- conflicted
+++ resolved
@@ -44,13 +44,8 @@
 }
 
 // parse parses the input platform flag to an oci platform type.
-<<<<<<< HEAD
-func (opts *Platform) Parse() error {
+func (opts *Platform) Parse(*cobra.Command) error {
 	if opts.PlatformFlag == "" {
-=======
-func (opts *Platform) Parse(*cobra.Command) error {
-	if opts.platform == "" {
->>>>>>> 4d808ac5
 		return nil
 	}
 
