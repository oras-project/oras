--- conflicted
+++ resolved
@@ -24,13 +24,8 @@
 
 // Platform option struct.
 type Platform struct {
-<<<<<<< HEAD
-	platform    string
-	OCIPlatform *ocispec.Platform
-=======
 	platform string
 	Platform *ocispec.Platform
->>>>>>> dd279cdd
 }
 
 // ApplyFlags applies flags to a command flag set.
@@ -68,10 +63,6 @@
 	if p.Architecture == "" {
 		return fmt.Errorf("invalid platform: Architecture cannot be empty")
 	}
-<<<<<<< HEAD
-	opts.OCIPlatform = &p
-=======
 	opts.Platform = &p
->>>>>>> dd279cdd
 	return nil
 }