/*
Copyright The ORAS Authors.
Licensed under the Apache License, Version 2.0 (the "License");
you may not use this file except in compliance with the License.
You may obtain a copy of the License at

http://www.apache.org/licenses/LICENSE-2.0

Unless required by applicable law or agreed to in writing, software
distributed under the License is distributed on an "AS IS" BASIS,
WITHOUT WARRANTIES OR CONDITIONS OF ANY KIND, either express or implied.
See the License for the specific language governing permissions and
limitations under the License.
*/

package option

import (
	"errors"
	"net/http"
	"net/url"
	"reflect"
	"testing"

	"github.com/spf13/cobra"
	"oras.land/oras-go/v2/registry/remote/errcode"
	oerrors "oras.land/oras/cmd/oras/internal/errors"
)

func TestTarget_Parse_oci(t *testing.T) {
	opts := Target{IsOCILayout: true}

	if err := opts.Parse(); err != nil {
		t.Errorf("Target.Parse() error = %v", err)
	}
	if opts.Type != TargetTypeOCILayout {
		t.Errorf("Target.Parse() failed, got %q, want %q", opts.Type, TargetTypeOCILayout)
	}
}

func TestTarget_Parse_remote(t *testing.T) {
	opts := Target{IsOCILayout: false}
	if err := opts.Parse(); err != nil {
		t.Errorf("Target.Parse() error = %v", err)
	}
	if opts.Type != TargetTypeRemote {
		t.Errorf("Target.Parse() failed, got %q, want %q", opts.Type, TargetTypeRemote)
	}
}

func Test_parseOCILayoutReference(t *testing.T) {
	type args struct {
		raw string
	}
	tests := []struct {
		name    string
		args    args
		want    string
		want1   string
		wantErr bool
	}{
		{"Empty input", args{raw: ""}, "", "", true},
		{"Empty path and tag", args{raw: ":"}, "", "", true},
		{"Empty path and digest", args{raw: "@"}, "", "", false},
		{"Empty digest", args{raw: "path@"}, "path", "", false},
		{"Empty tag", args{raw: "path:"}, "path", "", false},
		{"path and digest", args{raw: "path@digest"}, "path", "digest", false},
		{"path and tag", args{raw: "path:tag"}, "path", "tag", false},
	}
	for _, tt := range tests {
		t.Run(tt.name, func(t *testing.T) {
			got, got1, err := parseOCILayoutReference(tt.args.raw)
			if (err != nil) != tt.wantErr {
				t.Errorf("parseOCILayoutReference() error = %v, wantErr %v", err, tt.wantErr)
				return
			}
			if got != tt.want {
				t.Errorf("parseOCILayoutReference() got = %v, want %v", got, tt.want)
			}
			if got1 != tt.want1 {
				t.Errorf("parseOCILayoutReference() got1 = %v, want %v", got1, tt.want1)
			}
		})
	}
}

func TestTarget_Modify_ociLayout(t *testing.T) {
	errClient := errors.New("client error")
	opts := &Target{}
	got, modified := opts.Modify(&cobra.Command{}, errClient)

	if modified {
		t.Errorf("expect error not to be modified but received true")
	}
	if got != errClient {
		t.Errorf("unexpected output from Target.Process() = %v", got)
	}
}

func TestTarget_Modify_errInvalidReference(t *testing.T) {
	errResp := &errcode.ErrorResponse{
		URL:        &url.URL{Host: "registry-1.docker.io"},
		StatusCode: http.StatusUnauthorized,
		Errors: errcode.Errors{
			errcode.Error{
				Code:    "000",
				Message: "mocked message",
				Detail:  map[string]string{"mocked key": "mocked value"},
			},
		},
	}
	opts := &Target{
		RawReference: "invalid-reference",
	}
	got, modified := opts.Modify(&cobra.Command{}, errResp)

	if modified {
		t.Errorf("expect error not to be modified but received true")
	}
	if got != errResp {
		t.Errorf("unexpected output from Target.Process() = %v", got)
	}
}

func TestTarget_Modify_errHostNotMatching(t *testing.T) {
	errResp := &errcode.ErrorResponse{
		URL:        &url.URL{Host: "registry-1.docker.io"},
		StatusCode: http.StatusUnauthorized,
		Errors: errcode.Errors{
			errcode.Error{
				Code:    "000",
				Message: "mocked message",
				Detail:  map[string]string{"mocked key": "mocked value"},
			},
		},
	}

	opts := &Target{
		RawReference: "registry-2.docker.io/test:tag",
	}
	_, modified := opts.Modify(&cobra.Command{}, errResp)
	if modified {
		t.Errorf("expect error not to be modified but received true")
	}
}

func TestTarget_Modify_dockerHint(t *testing.T) {
	type fields struct {
		Remote       Remote
		RawReference string
		Type         string
		Reference    string
		Path         string
		IsOCILayout  bool
	}
	errs := errcode.Errors{
		errcode.Error{
			Code:    "000",
			Message: "mocked message",
			Detail:  map[string]string{"mocked key": "mocked value"},
		},
	}
	tests := []struct {
		name        string
		fields      fields
		err         error
		modifiedErr *oerrors.Error
	}{
		{
			"namespace already exists",
			fields{RawReference: "docker.io/library/alpine:latest"},
			&errcode.ErrorResponse{
				URL:        &url.URL{Host: "registry-1.docker.io"},
				StatusCode: http.StatusUnauthorized,
				Errors:     errs,
			},
			&oerrors.Error{Err: errs},
		},
		{
			"no namespace",
			fields{RawReference: "docker.io"},
			&errcode.ErrorResponse{
				URL:        &url.URL{Host: "registry-1.docker.io"},
				StatusCode: http.StatusUnauthorized,
				Errors:     errs,
			},
			&oerrors.Error{Err: errs},
		},
		{
			"not 401",
			fields{RawReference: "docker.io"},
			&errcode.ErrorResponse{
				URL:        &url.URL{Host: "registry-1.docker.io"},
				StatusCode: http.StatusConflict,
				Errors:     errs,
			},
			&oerrors.Error{Err: errs},
		},
		{
			"should hint",
			fields{
				RawReference: "docker.io/alpine",
				Path:         "oras test",
			},
			&errcode.ErrorResponse{
				URL:        &url.URL{Host: "registry-1.docker.io"},
				StatusCode: http.StatusUnauthorized,
				Errors:     errs,
			},
			&oerrors.Error{
				Err:            errs,
<<<<<<< HEAD
				Recommendation: "Namespace is missing, do you mean ` docker.io/library/alpine`?",
=======
				Recommendation: "Namespace seems missing. Do you mean ` docker.io/library/alpine`?",
>>>>>>> bbe42fd1
			},
		},
	}

	cmd := &cobra.Command{}
	for _, tt := range tests {
		t.Run(tt.name, func(t *testing.T) {
			opts := &Target{
				Remote:       tt.fields.Remote,
				RawReference: tt.fields.RawReference,
				Type:         tt.fields.Type,
				Reference:    tt.fields.Reference,
				Path:         tt.fields.Path,
				IsOCILayout:  tt.fields.IsOCILayout,
			}
			got, modified := opts.Modify(cmd, tt.err)
			gotErr, ok := got.(*oerrors.Error)
			if !ok {
				t.Errorf("expecting error to be *oerrors.Error but received %T", got)
			}
			if !reflect.DeepEqual(gotErr.Err, tt.modifiedErr.Err) || gotErr.Usage != tt.modifiedErr.Usage || gotErr.Recommendation != tt.modifiedErr.Recommendation {
				t.Errorf("Target.Modify() error = %v, wantErr %v", gotErr, tt.modifiedErr)
			}
			if !modified {
				t.Errorf("Failed to modify %v", tt.err)
			}
		})
	}
}<|MERGE_RESOLUTION|>--- conflicted
+++ resolved
@@ -209,11 +209,7 @@
 			},
 			&oerrors.Error{
 				Err:            errs,
-<<<<<<< HEAD
-				Recommendation: "Namespace is missing, do you mean ` docker.io/library/alpine`?",
-=======
 				Recommendation: "Namespace seems missing. Do you mean ` docker.io/library/alpine`?",
->>>>>>> bbe42fd1
 			},
 		},
 	}
