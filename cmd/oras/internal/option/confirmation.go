--- conflicted
+++ resolved
@@ -45,19 +45,10 @@
 
 	var response string
 	scanner := bufio.NewScanner(r)
-<<<<<<< HEAD
-	if ok := scanner.Scan(); !ok {
-		err := scanner.Err()
-		if err == nil {
-			// EOF
-			fmt.Println("Operation cancelled.")
-		}
-=======
 	if ok := scanner.Scan(); ok {
 		response = scanner.Text()
 	}
 	if err := scanner.Err(); err != nil {
->>>>>>> b94e5fed
 		return false, err
 	}
 
