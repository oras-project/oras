/*
Copyright The ORAS Authors.
Licensed under the Apache License, Version 2.0 (the "License");
you may not use this file except in compliance with the License.
You may obtain a copy of the License at

http://www.apache.org/licenses/LICENSE-2.0

Unless required by applicable law or agreed to in writing, software
distributed under the License is distributed on an "AS IS" BASIS,
WITHOUT WARRANTIES OR CONDITIONS OF ANY KIND, either express or implied.
See the License for the specific language governing permissions and
limitations under the License.
*/

package option

import (
	"context"
	"errors"
	"os"

	"github.com/sirupsen/logrus"
	"github.com/spf13/pflag"
	"golang.org/x/term"
	"oras.land/oras/internal/trace"
)

// Common option struct.
type Common struct {
	Debug   bool
	Verbose bool
	TTY     *os.File

	noTTY bool
}

// ApplyFlags applies flags to a command flag set.
func (opts *Common) ApplyFlags(fs *pflag.FlagSet) {
	fs.BoolVarP(&opts.Debug, "debug", "d", false, "debug mode")
	fs.BoolVarP(&opts.Verbose, "verbose", "v", false, "verbose output")
<<<<<<< HEAD
	fs.BoolVarP(&opts.noTTY, "no-tty", "", false, "[Preview] avoid using stderr as a terminal")
=======
	fs.BoolVarP(&opts.noTTY, "no-tty", "", false, "[Preview] do not show progress output")
>>>>>>> 6901c476
}

// WithContext returns a new FieldLogger and an associated Context derived from ctx.
func (opts *Common) WithContext(ctx context.Context) (context.Context, logrus.FieldLogger) {
	return trace.NewLogger(ctx, opts.Debug, opts.Verbose)
}

// Parse gets target options from user input.
func (opts *Common) Parse() error {
	// use STDERR as TTY output since STDOUT is reserved for pipeable output
	return opts.parseTTY(os.Stderr)
}

// parseTTY gets target options from user input.
func (opts *Common) parseTTY(f *os.File) error {
	if !opts.noTTY && term.IsTerminal(int(f.Fd())) {
		if opts.Debug {
			return errors.New("cannot use --debug, add --no-tty to suppress terminal output")
		}
		opts.TTY = f
	}
	return nil
}<|MERGE_RESOLUTION|>--- conflicted
+++ resolved
@@ -39,11 +39,7 @@
 func (opts *Common) ApplyFlags(fs *pflag.FlagSet) {
 	fs.BoolVarP(&opts.Debug, "debug", "d", false, "debug mode")
 	fs.BoolVarP(&opts.Verbose, "verbose", "v", false, "verbose output")
-<<<<<<< HEAD
-	fs.BoolVarP(&opts.noTTY, "no-tty", "", false, "[Preview] avoid using stderr as a terminal")
-=======
 	fs.BoolVarP(&opts.noTTY, "no-tty", "", false, "[Preview] do not show progress output")
->>>>>>> 6901c476
 }
 
 // WithContext returns a new FieldLogger and an associated Context derived from ctx.
