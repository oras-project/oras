--- conflicted
+++ resolved
@@ -89,14 +89,11 @@
 
 // Parse tries to read password with optional cmd prompt.
 func (opts *Remote) Parse() error {
-<<<<<<< HEAD
-=======
 	return opts.readPassword()
 }
 
 // readPassword tries to read password with optional cmd prompt.
 func (opts *Remote) readPassword() (err error) {
->>>>>>> dd279cdd
 	if opts.Password != "" {
 		fmt.Fprintln(os.Stderr, "WARNING! Using --password via the CLI is insecure. Use --password-stdin.")
 	} else if opts.PasswordFromStdin {
