/*
Copyright The ORAS Authors.
Licensed under the Apache License, Version 2.0 (the "License");
you may not use this file except in compliance with the License.
You may obtain a copy of the License at

http://www.apache.org/licenses/LICENSE-2.0

Unless required by applicable law or agreed to in writing, software
distributed under the License is distributed on an "AS IS" BASIS,
WITHOUT WARRANTIES OR CONDITIONS OF ANY KIND, either express or implied.
See the License for the specific language governing permissions and
limitations under the License.
*/

package option

import (
	"context"
	"encoding/json"
	"errors"
	"fmt"
	"os"
	"path/filepath"
	"strings"

	ocispec "github.com/opencontainers/image-spec/specs-go/v1"
	"github.com/spf13/pflag"
	"oras.land/oras-go/v2/content"
	"oras.land/oras/cmd/oras/internal/fileref"
)

// Pre-defined annotation keys for annotation file
const (
	AnnotationManifest = "$manifest"
	AnnotationConfig   = "$config"
)

var (
	errAnnotationConflict    = errors.New("`--annotation` and `--annotation-file` cannot be both specified")
	errAnnotationFormat      = errors.New("missing key in `--annotation` flag")
	errAnnotationDuplication = errors.New("duplicate annotation key")
<<<<<<< HEAD
	errPathValidation        = errors.New("absolute file path detected. If it's intentional use --disable-path-validation flag to skip this check")
=======
	errPathValidation        = errors.New("absolute file path detected. If it's intentional, use --disable-path-validation flag to skip this check")
>>>>>>> ae964ecc
)

// Packer option struct.
type Packer struct {
	ManifestExportPath     string
	PathValidationDisabled bool
	AnnotationFilePath     string
	ManifestAnnotations    []string

	FileRefs []string
}

// ApplyFlags applies flags to a command flag set.
func (opts *Packer) ApplyFlags(fs *pflag.FlagSet) {
	fs.StringVarP(&opts.ManifestExportPath, "export-manifest", "", "", "`path` of the pushed manifest")
	fs.StringArrayVarP(&opts.ManifestAnnotations, "annotation", "a", nil, "manifest annotations")
	fs.StringVarP(&opts.AnnotationFilePath, "annotation-file", "", "", "path of the annotation file")
	fs.BoolVarP(&opts.PathValidationDisabled, "disable-path-validation", "", false, "skip path validation")
}

// ExportManifest saves the pushed manifest to a local file.
func (opts *Packer) ExportManifest(ctx context.Context, fetcher content.Fetcher, desc ocispec.Descriptor) error {
	if opts.ManifestExportPath == "" {
		return nil
	}
	manifestBytes, err := content.FetchAll(ctx, fetcher, desc)
	if err != nil {
		return err
	}
	return os.WriteFile(opts.ManifestExportPath, manifestBytes, 0666)
}
func (opts *Packer) Parse() error {
<<<<<<< HEAD
	var failedPaths []string
	if !opts.PathValidationDisabled {
=======
	if !opts.PathValidationDisabled {
		var failedPaths []string
>>>>>>> ae964ecc
		for _, path := range opts.FileRefs {
			// Remove the type if specified in the path <file>[:<type>] format
			path, _, err := fileref.Parse(path, "")
			if err != nil {
				return err
			}
			if filepath.IsAbs(path) {
				failedPaths = append(failedPaths, path)
			}
		}
		if len(failedPaths) > 0 {
			return fmt.Errorf("%w: %v", errPathValidation, strings.Join(failedPaths, ", "))
		}
	}
	return nil
}

// LoadManifestAnnotations loads the manifest annotation map.
func (opts *Packer) LoadManifestAnnotations() (annotations map[string]map[string]string, err error) {
	if opts.AnnotationFilePath != "" && len(opts.ManifestAnnotations) != 0 {
		return nil, errAnnotationConflict
	}
	if opts.AnnotationFilePath != "" {
		if err = decodeJSON(opts.AnnotationFilePath, &annotations); err != nil {
			return nil, err
		}
	}
	if len(opts.ManifestAnnotations) != 0 {
		annotations = make(map[string]map[string]string)
		if err = parseAnnotationFlags(opts.ManifestAnnotations, annotations); err != nil {
			return nil, err
		}
	}
	return
}

// decodeJSON decodes a json file v to filename.
func decodeJSON(filename string, v interface{}) error {
	file, err := os.Open(filename)
	if err != nil {
		return err
	}
	defer file.Close()
	return json.NewDecoder(file).Decode(v)
}

// parseAnnotationFlags parses annotation flags into a map.
func parseAnnotationFlags(flags []string, annotations map[string]map[string]string) error {
	manifestAnnotations := make(map[string]string)
	for _, anno := range flags {
		key, val, success := strings.Cut(anno, "=")
		if !success {
			return fmt.Errorf("%w: %s", errAnnotationFormat, anno)
		}
		if _, ok := manifestAnnotations[key]; ok {
			return fmt.Errorf("%w: %v, ", errAnnotationDuplication, key)
		}
		manifestAnnotations[key] = val
	}
	annotations[AnnotationManifest] = manifestAnnotations
	return nil
}<|MERGE_RESOLUTION|>--- conflicted
+++ resolved
@@ -40,11 +40,7 @@
 	errAnnotationConflict    = errors.New("`--annotation` and `--annotation-file` cannot be both specified")
 	errAnnotationFormat      = errors.New("missing key in `--annotation` flag")
 	errAnnotationDuplication = errors.New("duplicate annotation key")
-<<<<<<< HEAD
-	errPathValidation        = errors.New("absolute file path detected. If it's intentional use --disable-path-validation flag to skip this check")
-=======
 	errPathValidation        = errors.New("absolute file path detected. If it's intentional, use --disable-path-validation flag to skip this check")
->>>>>>> ae964ecc
 )
 
 // Packer option struct.
@@ -77,13 +73,8 @@
 	return os.WriteFile(opts.ManifestExportPath, manifestBytes, 0666)
 }
 func (opts *Packer) Parse() error {
-<<<<<<< HEAD
-	var failedPaths []string
-	if !opts.PathValidationDisabled {
-=======
 	if !opts.PathValidationDisabled {
 		var failedPaths []string
->>>>>>> ae964ecc
 		for _, path := range opts.FileRefs {
 			// Remove the type if specified in the path <file>[:<type>] format
 			path, _, err := fileref.Parse(path, "")
