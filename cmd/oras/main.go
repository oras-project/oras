--- conflicted
+++ resolved
@@ -11,9 +11,6 @@
 		Use:          "oras [command]",
 		SilenceUsage: true,
 	}
-<<<<<<< HEAD
-	cmd.AddCommand(pullCmd(), pushCmd(), loginCmd(), logoutCmd(), versionCmd(), discoverCmd(), attachCmd())
-=======
 	cmd.AddCommand(
 		pullCmd(),
 		pushCmd(),
@@ -22,8 +19,8 @@
 		versionCmd(),
 		discoverCmd(),
 		copyCmd(),
+		attachCmd(),
 	)
->>>>>>> bf0c661c
 	if err := cmd.Execute(); err != nil {
 		os.Exit(1)
 	}
