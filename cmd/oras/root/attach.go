--- conflicted
+++ resolved
@@ -91,12 +91,8 @@
 			return nil
 		},
 		RunE: func(cmd *cobra.Command, args []string) error {
-<<<<<<< HEAD
 			display.Set(opts.Template, opts.TTY)
-			return runAttach(cmd, opts)
-=======
 			return runAttach(cmd, &opts)
->>>>>>> 812bb59b
 		},
 	}
 
