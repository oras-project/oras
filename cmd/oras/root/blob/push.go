/*
Copyright The ORAS Authors.
Licensed under the Apache License, Version 2.0 (the "License");
you may not use this file except in compliance with the License.
You may obtain a copy of the License at

http://www.apache.org/licenses/LICENSE-2.0

Unless required by applicable law or agreed to in writing, software
distributed under the License is distributed on an "AS IS" BASIS,
WITHOUT WARRANTIES OR CONDITIONS OF ANY KIND, either express or implied.
See the License for the specific language governing permissions and
limitations under the License.
*/

package blob

import (
	"context"
	"errors"
	"fmt"
	"io"
	"os"

	ocispec "github.com/opencontainers/image-spec/specs-go/v1"
	"github.com/spf13/cobra"
	"oras.land/oras-go/v2"
	"oras.land/oras/cmd/oras/internal/display"
	"oras.land/oras/cmd/oras/internal/display/track"
	"oras.land/oras/cmd/oras/internal/option"
	"oras.land/oras/internal/file"
)

type pushBlobOptions struct {
	option.Common
	option.Descriptor
	option.Pretty
	option.Target

	fileRef   string
	mediaType string
	size      int64
}

func pushCmd() *cobra.Command {
	var opts pushBlobOptions
	cmd := &cobra.Command{
		Use:   "push [flags] <name>[@digest] <file>",
		Short: "Push a blob to a registry or an OCI image layout",
		Long: `Push a blob to a registry or an OCI image layout

Example - Push blob 'hi.txt' to a registry:
  oras blob push localhost:5000/hello hi.txt

Example - Push blob 'hi.txt' with the specific digest:
  oras blob push localhost:5000/hello@sha256:9a201d228ebd966211f7d1131be19f152be428bd373a92071c71d8deaf83b3e5 hi.txt

Example - Push blob from stdin with blob size and digest:
  oras blob push --size 12 localhost:5000/hello@sha256:9a201d228ebd966211f7d1131be19f152be428bd373a92071c71d8deaf83b3e5 -

Example - Push blob 'hi.txt' and output the descriptor:
  oras blob push --descriptor localhost:5000/hello hi.txt

Example - Push blob 'hi.txt' with the specific returned media type in the descriptor:
  oras blob push --media-type application/vnd.oci.image.config.v1+json --descriptor localhost:5000/hello hi.txt

Example - Push blob 'hi.txt' and output the prettified descriptor:
  oras blob push --descriptor --pretty localhost:5000/hello hi.txt

Example - Push blob without TLS:
  oras blob push --insecure localhost:5000/hello hi.txt

Example - Push blob 'hi.txt' into an OCI image layout folder 'layout-dir':
  oras blob push --oci-layout layout-dir hi.txt
`,
		Args: cobra.ExactArgs(2),
		PreRunE: func(cmd *cobra.Command, args []string) error {
			opts.RawReference = args[0]
			opts.fileRef = args[1]
			if opts.fileRef == "-" {
				if opts.PasswordFromStdin {
					return errors.New("`-` read file from input and `--password-stdin` read password from input cannot be both used")
				}
				if opts.size < 0 {
					return errors.New("`--size` must be provided if the blob is read from stdin")
				}
			}
			return option.Parse(&opts)
		},
		RunE: func(cmd *cobra.Command, args []string) error {
			return pushBlob(cmd.Context(), opts)
		},
	}

	cmd.Flags().Int64VarP(&opts.size, "size", "", -1, "provide the blob size")
	cmd.Flags().StringVarP(&opts.mediaType, "media-type", "", ocispec.MediaTypeImageLayer, "specify the returned media type in the descriptor if --descriptor is used")
	option.ApplyFlags(&opts, cmd.Flags())
	return cmd
}

func pushBlob(ctx context.Context, opts pushBlobOptions) (err error) {
	ctx, logger := opts.WithContext(ctx)

	target, err := opts.NewTarget(opts.Common, logger)
	if err != nil {
		return err
	}

	// prepare blob content
	desc, rc, err := file.PrepareBlobContent(opts.fileRef, opts.mediaType, opts.Reference, opts.size)
	if err != nil {
		return err
	}
	defer rc.Close()

	exists, err := target.Exists(ctx, desc)
	if err != nil {
		return err
	}
	verbose := opts.Verbose && !opts.OutputDescriptor
	if exists {
		err = display.PrintStatus(desc, "Exists", verbose)
	} else {
		err = opts.doPush(ctx, target, desc, rc)
	}
	if err != nil {
		return err
	}
	// outputs blob's descriptor
	if opts.OutputDescriptor {
		descJSON, err := opts.Marshal(desc)
		if err != nil {
			return err
		}
		return opts.Output(os.Stdout, descJSON)
	}

	fmt.Println("Pushed", opts.AnnotatedReference())
	fmt.Println("Digest:", desc.Digest)

	return nil
}
<<<<<<< HEAD

=======
>>>>>>> 6901c476
func (opts *pushBlobOptions) doPush(ctx context.Context, t oras.Target, desc ocispec.Descriptor, r io.Reader) error {
	if opts.TTY == nil {
		// none tty output
		if err := display.PrintStatus(desc, "Uploading", opts.Verbose); err != nil {
			return err
		}
		if err := t.Push(ctx, desc, r); err != nil {
			return err
		}
<<<<<<< HEAD
		if err := display.PrintStatus(desc, "Uploaded ", opts.Verbose); err != nil {
			return err
		}
	} else {
		// tty output
		trackedReader, err := track.NewReader(r, desc, "Uploading", "Uploaded ", opts.TTY)
		if err != nil {
			return err
		}
		defer trackedReader.StopManager()
		trackedReader.Start()
		r = trackedReader
		if err := t.Push(ctx, desc, r); err != nil {
			return err
		}
		trackedReader.Done()
	}
=======
		return display.PrintStatus(desc, "Uploaded ", opts.Verbose)
	}

	// tty output
	trackedReader, err := track.NewReader(r, desc, "Uploading", "Uploaded ", opts.TTY)
	if err != nil {
		return err
	}
	defer trackedReader.StopManager()
	trackedReader.Start()
	r = trackedReader
	if err := t.Push(ctx, desc, r); err != nil {
		return err
	}
	trackedReader.Done()
>>>>>>> 6901c476
	return nil
}<|MERGE_RESOLUTION|>--- conflicted
+++ resolved
@@ -140,10 +140,6 @@
 
 	return nil
 }
-<<<<<<< HEAD
-
-=======
->>>>>>> 6901c476
 func (opts *pushBlobOptions) doPush(ctx context.Context, t oras.Target, desc ocispec.Descriptor, r io.Reader) error {
 	if opts.TTY == nil {
 		// none tty output
@@ -153,25 +149,6 @@
 		if err := t.Push(ctx, desc, r); err != nil {
 			return err
 		}
-<<<<<<< HEAD
-		if err := display.PrintStatus(desc, "Uploaded ", opts.Verbose); err != nil {
-			return err
-		}
-	} else {
-		// tty output
-		trackedReader, err := track.NewReader(r, desc, "Uploading", "Uploaded ", opts.TTY)
-		if err != nil {
-			return err
-		}
-		defer trackedReader.StopManager()
-		trackedReader.Start()
-		r = trackedReader
-		if err := t.Push(ctx, desc, r); err != nil {
-			return err
-		}
-		trackedReader.Done()
-	}
-=======
 		return display.PrintStatus(desc, "Uploaded ", opts.Verbose)
 	}
 
@@ -187,6 +164,5 @@
 		return err
 	}
 	trackedReader.Done()
->>>>>>> 6901c476
 	return nil
 }