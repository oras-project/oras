/*
Copyright The ORAS Authors.
Licensed under the Apache License, Version 2.0 (the "License");
you may not use this file except in compliance with the License.
You may obtain a copy of the License at

http://www.apache.org/licenses/LICENSE-2.0

Unless required by applicable law or agreed to in writing, software
distributed under the License is distributed on an "AS IS" BASIS,
WITHOUT WARRANTIES OR CONDITIONS OF ANY KIND, either express or implied.
See the License for the specific language governing permissions and
limitations under the License.
*/

package root

import (
	"context"
<<<<<<< HEAD
=======
	"errors"
	"fmt"
	"io/fs"
>>>>>>> 5c598674
	"path/filepath"

	ocispec "github.com/opencontainers/image-spec/specs-go/v1"
	"oras.land/oras-go/v2/content/file"
	"oras.land/oras/cmd/oras/internal/display"
	"oras.land/oras/cmd/oras/internal/fileref"
)

func loadFiles(ctx context.Context, store *file.Store, annotations map[string]map[string]string, fileRefs []string, fh *display.FileHandler) ([]ocispec.Descriptor, error) {
	var files []ocispec.Descriptor
	for _, fileRef := range fileRefs {
		filename, mediaType, err := fileref.Parse(fileRef, "")
		if err != nil {
			return nil, err
		}

		// get shortest absolute path as unique name
		name := filepath.Clean(filename)
		if !filepath.IsAbs(name) {
			name = filepath.ToSlash(name)
		}

<<<<<<< HEAD
		fh.PreAdd(name)
		file, err := store.Add(ctx, name, mediaType, filename)
=======
		if verbose {
			fmt.Println("Preparing", name)
		}
		file, err := addFile(ctx, store, name, mediaType, filename)
>>>>>>> 5c598674
		if err != nil {
			return nil, err
		}
		if value, ok := annotations[filename]; ok {
			if file.Annotations == nil {
				file.Annotations = value
			} else {
				for k, v := range value {
					file.Annotations[k] = v
				}
			}
		}
		files = append(files, file)
	}
	fh.PostAdd(files)
	return files, nil
}

func addFile(ctx context.Context, store *file.Store, name string, mediaType string, filename string) (ocispec.Descriptor, error) {
	file, err := store.Add(ctx, name, mediaType, filename)
	if err != nil {
		var pathErr *fs.PathError
		if errors.As(err, &pathErr) {
			err = pathErr
		}
		return ocispec.Descriptor{}, err
	}
	return file, nil
}<|MERGE_RESOLUTION|>--- conflicted
+++ resolved
@@ -17,12 +17,8 @@
 
 import (
 	"context"
-<<<<<<< HEAD
-=======
 	"errors"
-	"fmt"
 	"io/fs"
->>>>>>> 5c598674
 	"path/filepath"
 
 	ocispec "github.com/opencontainers/image-spec/specs-go/v1"
@@ -45,15 +41,8 @@
 			name = filepath.ToSlash(name)
 		}
 
-<<<<<<< HEAD
 		fh.PreAdd(name)
-		file, err := store.Add(ctx, name, mediaType, filename)
-=======
-		if verbose {
-			fmt.Println("Preparing", name)
-		}
 		file, err := addFile(ctx, store, name, mediaType, filename)
->>>>>>> 5c598674
 		if err != nil {
 			return nil, err
 		}
