--- conflicted
+++ resolved
@@ -38,11 +38,8 @@
 		copyCmd(),
 		tagCmd(),
 		attachCmd(),
-<<<<<<< HEAD
+		backupCmd(),
 		restoreCmd(),
-=======
-		backupCmd(),
->>>>>>> ad222350
 		blob.Cmd(),
 		manifest.Cmd(),
 		repo.Cmd(),
