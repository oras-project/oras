/*
Copyright The ORAS Authors.
Licensed under the Apache License, Version 2.0 (the "License");
you may not use this file except in compliance with the License.
You may obtain a copy of the License at

http://www.apache.org/licenses/LICENSE-2.0

Unless required by applicable law or agreed to in writing, software
distributed under the License is distributed on an "AS IS" BASIS,
WITHOUT WARRANTIES OR CONDITIONS OF ANY KIND, either express or implied.
See the License for the specific language governing permissions and
limitations under the License.
*/

package root

import (
	"context"
	"errors"
	"fmt"
	"io"
	"sync"

	ocispec "github.com/opencontainers/image-spec/specs-go/v1"
	"github.com/spf13/cobra"
	"oras.land/oras-go/v2"
	"oras.land/oras-go/v2/content"
	"oras.land/oras-go/v2/content/file"
	"oras.land/oras/cmd/oras/internal/display"
	"oras.land/oras/cmd/oras/internal/fileref"
	"oras.land/oras/cmd/oras/internal/option"
	"oras.land/oras/internal/graph"
)

type pullOptions struct {
	option.Cache
	option.Common
	option.Platform
	option.Target

	concurrency       int
	KeepOldFiles      bool
	IncludeSubject    bool
	PathTraversal     bool
	Output            string
	ManifestConfigRef string
}

func pullCmd() *cobra.Command {
	var opts pullOptions
	cmd := &cobra.Command{
		Use:   "pull [flags] <name>{:<tag>|@<digest>}",
		Short: "Pull files from remote registry",
		Long: `Pull files from remote registry

Example - Pull artifact files from a registry:
  oras pull localhost:5000/hello:v1

Example - Recursively pulling all files from a registry, including subjects of hello:v1:
  oras pull --include-subject localhost:5000/hello:v1

Example - Pull files from an insecure registry:
  oras pull --insecure localhost:5000/hello:v1

Example - Pull files from the HTTP registry:
  oras pull --plain-http localhost:5000/hello:v1

Example - Pull files from a registry with local cache:
  export ORAS_CACHE=~/.oras/cache
  oras pull localhost:5000/hello:v1

Example - Pull files from a registry with certain platform:
  oras pull --platform linux/arm/v5 localhost:5000/hello:v1

Example - Pull all files with concurrency level tuned:
  oras pull --concurrency 6 localhost:5000/hello:v1

Example - Pull artifact files from an OCI layout folder 'layout-dir':
  oras pull --oci-layout layout-dir:v1

Example - Pull artifact files from an OCI layout archive 'layout.tar':
  oras pull --oci-layout layout.tar:v1
`,
		Args: cobra.ExactArgs(1),
		PreRunE: func(cmd *cobra.Command, args []string) error {
			opts.RawReference = args[0]
			return option.Parse(&opts)
		},
		RunE: func(cmd *cobra.Command, args []string) error {
			return runPull(cmd.Context(), opts)
		},
	}

	cmd.Flags().BoolVarP(&opts.KeepOldFiles, "keep-old-files", "k", false, "do not replace existing files when pulling, treat them as errors")
	cmd.Flags().BoolVarP(&opts.PathTraversal, "allow-path-traversal", "T", false, "allow storing files out of the output directory")
	cmd.Flags().BoolVarP(&opts.IncludeSubject, "include-subject", "", false, "[Preview] recursively pull the subject of artifacts")
	cmd.Flags().StringVarP(&opts.Output, "output", "o", ".", "output directory")
	cmd.Flags().StringVarP(&opts.ManifestConfigRef, "config", "", "", "output manifest config file")
	cmd.Flags().IntVarP(&opts.concurrency, "concurrency", "", 3, "concurrency level")
	option.ApplyFlags(&opts, cmd.Flags())
	return cmd
}

func runPull(ctx context.Context, opts pullOptions) error {
	ctx, _ = opts.WithContext(ctx)
	// Copy Options
	var printed sync.Map
	copyOptions := oras.DefaultCopyOptions
	copyOptions.Concurrency = opts.concurrency
	var configPath, configMediaType string
	var err error
	if opts.ManifestConfigRef != "" {
		configPath, configMediaType, err = fileref.Parse(opts.ManifestConfigRef, "")
		if err != nil {
			return err
		}
	}
	if opts.Platform.Platform != nil {
		copyOptions.WithTargetPlatform(opts.Platform.Platform)
	}
	var getConfigOnce sync.Once
	copyOptions.FindSuccessors = func(ctx context.Context, fetcher content.Fetcher, desc ocispec.Descriptor) ([]ocispec.Descriptor, error) {
		statusFetcher := content.FetcherFunc(func(ctx context.Context, target ocispec.Descriptor) (fetched io.ReadCloser, fetchErr error) {
			if _, ok := printed.LoadOrStore(generateContentKey(target), true); ok {
				return fetcher.Fetch(ctx, target)
			}

			// print status log for first-time fetching
			if err := display.PrintStatus(target, "Downloading", opts.Verbose); err != nil {
				return nil, err
			}
			rc, err := fetcher.Fetch(ctx, target)
			if err != nil {
				return nil, err
			}
			defer func() {
				if fetchErr != nil {
					rc.Close()
				}
			}()
			return rc, display.PrintStatus(target, "Processing ", opts.Verbose)
		})

		nodes, subject, config, err := graph.Successors(ctx, statusFetcher, desc)
		if err != nil {
			return nil, err
		}
		if subject != nil && opts.IncludeSubject {
			nodes = append(nodes, *subject)
		}
		if config != nil {
			getConfigOnce.Do(func() {
				if configPath != "" && (configMediaType == "" || config.MediaType == configMediaType) {
					if config.Annotations == nil {
						config.Annotations = make(map[string]string)
					}
					config.Annotations[ocispec.AnnotationTitle] = configPath
				}
			})
			nodes = append(nodes, *config)
		}

		var ret []ocispec.Descriptor
		for _, s := range nodes {
			if s.Annotations[ocispec.AnnotationTitle] == "" {
				ss, err := content.Successors(ctx, fetcher, s)
				if err != nil {
					return nil, err
				}
				if len(ss) == 0 {
					// skip s if it is unnamed AND has no successors.
					if err := printOnce(&printed, s, "Skipped    ", opts.Verbose); err != nil {
						return nil, err
					}
					continue
				}
			}
			ret = append(ret, s)
		}

		return ret, nil
	}

	target, err := opts.NewReadonlyTarget(ctx, opts.Common)
	if err != nil {
		return err
	}
	if err := opts.EnsureReferenceNotEmpty(); err != nil {
		return err
	}
	src, err := opts.CachedTarget(target)
	if err != nil {
		return err
	}
	dst, err := file.New(opts.Output)
	if err != nil {
		return err
	}
	defer dst.Close()
	dst.AllowPathTraversalOnWrite = opts.PathTraversal
	dst.DisableOverwrite = opts.KeepOldFiles

	pulledEmpty := true
	copyOptions.PreCopy = func(ctx context.Context, desc ocispec.Descriptor) error {
		if _, ok := printed.LoadOrStore(generateContentKey(desc), true); ok {
			return nil
		}
		return display.PrintStatus(desc, "Downloading", opts.Verbose)
	}
	copyOptions.PostCopy = func(ctx context.Context, desc ocispec.Descriptor) error {
		// restore named but deduplicated successor nodes
		successors, err := content.Successors(ctx, dst, desc)
		if err != nil {
			return err
		}
		for _, s := range successors {
			if _, ok := s.Annotations[ocispec.AnnotationTitle]; ok {
				if err := printOnce(&printed, s, "Restored   ", opts.Verbose); err != nil {
					return err
				}
			}
		}
		name, ok := desc.Annotations[ocispec.AnnotationTitle]
		if !ok {
			if !opts.Verbose {
				return nil
			}
			name = desc.MediaType
		} else {
			// named content downloaded
			pulledEmpty = false
		}
		printed.Store(generateContentKey(desc), true)
		return display.Print("Downloaded ", display.ShortDigest(desc), name)
	}

	// Copy
	desc, err := oras.Copy(ctx, src, opts.Reference, dst, opts.Reference, copyOptions)
	if err != nil {
		if errors.Is(err, file.ErrPathTraversalDisallowed) {
<<<<<<< HEAD
			err = fmt.Errorf("%s: %w", "use flag -T/allow-path-traversal to allow pulling files outside of working directory", err)
=======
			err = fmt.Errorf("%s: %w", "use flag --allow-path-traversal to allow insecurely pulling files outside of working directory", err)
>>>>>>> ae964ecc
		}
		return err
	}
	if pulledEmpty {
		fmt.Println("Downloaded empty artifact")
	}
	fmt.Println("Pulled", opts.AnnotatedReference())
	fmt.Println("Digest:", desc.Digest)
	return nil
}

// generateContentKey generates a unique key for each content descriptor, using
// its digest and name if applicable.
func generateContentKey(desc ocispec.Descriptor) string {
	return desc.Digest.String() + desc.Annotations[ocispec.AnnotationTitle]
}

func printOnce(printed *sync.Map, s ocispec.Descriptor, msg string, verbose bool) error {
	if _, loaded := printed.LoadOrStore(generateContentKey(s), true); loaded {
		return nil
	}
	return display.PrintStatus(s, msg, verbose)
}<|MERGE_RESOLUTION|>--- conflicted
+++ resolved
@@ -239,11 +239,7 @@
 	desc, err := oras.Copy(ctx, src, opts.Reference, dst, opts.Reference, copyOptions)
 	if err != nil {
 		if errors.Is(err, file.ErrPathTraversalDisallowed) {
-<<<<<<< HEAD
-			err = fmt.Errorf("%s: %w", "use flag -T/allow-path-traversal to allow pulling files outside of working directory", err)
-=======
 			err = fmt.Errorf("%s: %w", "use flag --allow-path-traversal to allow insecurely pulling files outside of working directory", err)
->>>>>>> ae964ecc
 		}
 		return err
 	}
