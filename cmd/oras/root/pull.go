/*
Copyright The ORAS Authors.
Licensed under the Apache License, Version 2.0 (the "License");
you may not use this file except in compliance with the License.
You may obtain a copy of the License at

http://www.apache.org/licenses/LICENSE-2.0

Unless required by applicable law or agreed to in writing, software
distributed under the License is distributed on an "AS IS" BASIS,
WITHOUT WARRANTIES OR CONDITIONS OF ANY KIND, either express or implied.
See the License for the specific language governing permissions and
limitations under the License.
*/

package root

import (
	"context"
	"errors"
	"fmt"
	"io"
	"sync"

	ocispec "github.com/opencontainers/image-spec/specs-go/v1"
	"github.com/spf13/cobra"
	"oras.land/oras-go/v2"
	"oras.land/oras-go/v2/content"
	"oras.land/oras-go/v2/content/file"
	"oras.land/oras/cmd/oras/internal/argument"
	"oras.land/oras/cmd/oras/internal/command"
	"oras.land/oras/cmd/oras/internal/display"
	"oras.land/oras/cmd/oras/internal/display/metadata"
	"oras.land/oras/cmd/oras/internal/display/status"
	oerrors "oras.land/oras/cmd/oras/internal/errors"
	"oras.land/oras/cmd/oras/internal/fileref"
	"oras.land/oras/cmd/oras/internal/option"
	"oras.land/oras/internal/graph"
)

type pullOptions struct {
	option.Cache
	option.Common
	option.Platform
	option.Target
	option.Format

	concurrency       int
	KeepOldFiles      bool
	IncludeSubject    bool
	PathTraversal     bool
	Output            string
	ManifestConfigRef string
}

func pullCmd() *cobra.Command {
	var opts pullOptions
	cmd := &cobra.Command{
		Use:   "pull [flags] <name>{:<tag>|@<digest>}",
		Short: "Pull files from a registry or an OCI image layout",
		Long: `Pull files from a registry or an OCI image layout

Example - Pull artifact files from a registry:
  oras pull localhost:5000/hello:v1

Example - Recursively pulling all files from a registry, including subjects of hello:v1:
  oras pull --include-subject localhost:5000/hello:v1

Example - Pull files from an insecure registry:
  oras pull --insecure localhost:5000/hello:v1

Example - Pull files from the HTTP registry:
  oras pull --plain-http localhost:5000/hello:v1

Example - Pull files from a registry with local cache:
  export ORAS_CACHE=~/.oras/cache
  oras pull localhost:5000/hello:v1

Example - Pull files from a registry with certain platform:
  oras pull --platform linux/arm/v5 localhost:5000/hello:v1

Example - Pull all files with concurrency level tuned:
  oras pull --concurrency 6 localhost:5000/hello:v1

Example - Pull artifact files from an OCI image layout folder 'layout-dir':
  oras pull --oci-layout layout-dir:v1

Example - Pull artifact files from an OCI layout archive 'layout.tar':
  oras pull --oci-layout layout.tar:v1
`,
		Args: oerrors.CheckArgs(argument.Exactly(1), "the artifact reference you want to pull"),
		PreRunE: func(cmd *cobra.Command, args []string) error {
			opts.RawReference = args[0]
			return option.Parse(cmd, &opts)
		},
		RunE: func(cmd *cobra.Command, args []string) error {
			return runPull(cmd, &opts)
		},
	}

	cmd.Flags().BoolVarP(&opts.KeepOldFiles, "keep-old-files", "k", false, "do not replace existing files when pulling, treat them as errors")
	cmd.Flags().BoolVarP(&opts.PathTraversal, "allow-path-traversal", "T", false, "allow storing files out of the output directory")
	cmd.Flags().BoolVarP(&opts.IncludeSubject, "include-subject", "", false, "[Preview] recursively pull the subject of artifacts")
	cmd.Flags().StringVarP(&opts.Output, "output", "o", ".", "output directory")
	cmd.Flags().StringVarP(&opts.ManifestConfigRef, "config", "", "", "output manifest config file")
	cmd.Flags().IntVarP(&opts.concurrency, "concurrency", "", 3, "concurrency level")
	option.ApplyFlags(&opts, cmd.Flags())
	return oerrors.Command(cmd, &opts.Target)
}

func runPull(cmd *cobra.Command, opts *pullOptions) error {
	ctx, logger := command.GetLogger(cmd, &opts.Common)
	// Copy Options
	copyOptions := oras.DefaultCopyOptions
	copyOptions.Concurrency = opts.concurrency
	if opts.Platform.Platform != nil {
		copyOptions.WithTargetPlatform(opts.Platform.Platform)
	}
	target, err := opts.NewReadonlyTarget(ctx, opts.Common, logger)
	if err != nil {
		return err
	}
	if err := opts.EnsureReferenceNotEmpty(cmd, true); err != nil {
		return err
	}
	src, err := opts.CachedTarget(target)
	if err != nil {
		return err
	}
	dst, err := file.New(opts.Output)
	if err != nil {
		return err
	}
	defer dst.Close()
	dst.AllowPathTraversalOnWrite = opts.PathTraversal
	dst.DisableOverwrite = opts.KeepOldFiles

<<<<<<< HEAD
	statusHandler, metadataHandler, err := display.NewPullHandler(opts.Format, opts.Path, opts.TTY, cmd.OutOrStdout(), opts.Verbose)
	if err != nil {
		return err
	}
=======
	statusHandler, metadataHandler := display.NewPullHandler(cmd.OutOrStdout(), opts.Template, opts.Path, opts.TTY, opts.Verbose)
>>>>>>> c179d0a5
	desc, err := doPull(ctx, src, dst, copyOptions, metadataHandler, statusHandler, opts)
	if err != nil {
		if errors.Is(err, file.ErrPathTraversalDisallowed) {
			err = fmt.Errorf("%s: %w", "use flag --allow-path-traversal to allow insecurely pulling files outside of working directory", err)
		}
		return err
	}

	return metadataHandler.OnCompleted(&opts.Target, desc)
}

func doPull(ctx context.Context, src oras.ReadOnlyTarget, dst oras.GraphTarget, opts oras.CopyOptions, metadataHandler metadata.PullHandler, statusHandler status.PullHandler, po *pullOptions) (ocispec.Descriptor, error) {
	var configPath, configMediaType string
	var err error

	if po.ManifestConfigRef != "" {
		configPath, configMediaType, err = fileref.Parse(po.ManifestConfigRef, "")
		if err != nil {
			return ocispec.Descriptor{}, err
		}
	}
	dst, stopTrack, err := statusHandler.TrackTarget(dst)
	if err != nil {
		return ocispec.Descriptor{}, err
	}
	defer func() {
		_ = stopTrack()
	}()
	var printed sync.Map
	var getConfigOnce sync.Once
	opts.FindSuccessors = func(ctx context.Context, fetcher content.Fetcher, desc ocispec.Descriptor) ([]ocispec.Descriptor, error) {
		statusFetcher := content.FetcherFunc(func(ctx context.Context, target ocispec.Descriptor) (fetched io.ReadCloser, fetchErr error) {
			if _, ok := printed.LoadOrStore(status.GenerateContentKey(target), true); ok {
				return fetcher.Fetch(ctx, target)
			}
			if err := statusHandler.OnNodeDownloading(target); err != nil {
				return nil, err
			}
			rc, err := fetcher.Fetch(ctx, target)
			if err != nil {
				return nil, err
			}
			defer func() {
				if fetchErr != nil {
					rc.Close()
				}
			}()
			return rc, statusHandler.OnNodeProcessing(target)
		})

		nodes, subject, config, err := graph.Successors(ctx, statusFetcher, desc)
		if err != nil {
			return nil, err
		}
		if subject != nil && po.IncludeSubject {
			nodes = append(nodes, *subject)
		}
		if config != nil {
			getConfigOnce.Do(func() {
				if configPath != "" && (configMediaType == "" || config.MediaType == configMediaType) {
					if config.Annotations == nil {
						config.Annotations = make(map[string]string)
					}
					config.Annotations[ocispec.AnnotationTitle] = configPath
				}
			})
			if config.Size != ocispec.DescriptorEmptyJSON.Size || config.Digest != ocispec.DescriptorEmptyJSON.Digest || config.Annotations[ocispec.AnnotationTitle] != "" {
				nodes = append(nodes, *config)
			}
		}

		var ret []ocispec.Descriptor
		for _, s := range nodes {
			if s.Annotations[ocispec.AnnotationTitle] == "" {
				if content.Equal(s, ocispec.DescriptorEmptyJSON) {
					// empty layer
					continue
				}
				if s.Annotations[ocispec.AnnotationTitle] == "" {
					// unnamed layers are skipped
					if err = metadataHandler.OnLayerSkipped(s); err != nil {
						return nil, err
					}
				}
				ss, err := content.Successors(ctx, fetcher, s)
				if err != nil {
					return nil, err
				}
				if len(ss) == 0 {
					// skip s if it is unnamed AND has no successors.
					if err := notifyOnce(&printed, s, statusHandler.OnNodeSkipped); err != nil {
						return nil, err
					}
					continue
				}
			}
			ret = append(ret, s)
		}
		return ret, nil
	}

	opts.PreCopy = func(ctx context.Context, desc ocispec.Descriptor) error {
		return notifyOnce(&printed, desc, statusHandler.OnNodeDownloading)
	}
	opts.PostCopy = func(ctx context.Context, desc ocispec.Descriptor) error {
		// restore named but deduplicated successor nodes
		successors, err := content.Successors(ctx, dst, desc)
		if err != nil {
			return err
		}
		for _, s := range successors {
			if name, ok := s.Annotations[ocispec.AnnotationTitle]; ok {
				if err = metadataHandler.OnFilePulled(name, po.Output, s, po.Path); err != nil {
					return err
				}
				if err = notifyOnce(&printed, s, statusHandler.OnNodeRestored); err != nil {
					return err
				}
			}
		}
		printed.Store(status.GenerateContentKey(desc), true)
		return statusHandler.OnNodeDownloaded(desc)
	}

	// Copy
	desc, err := oras.Copy(ctx, src, po.Reference, dst, po.Reference, opts)
	return desc, err
}

func notifyOnce(notified *sync.Map, s ocispec.Descriptor, notify func(ocispec.Descriptor) error) error {
	if _, loaded := notified.LoadOrStore(status.GenerateContentKey(s), true); !loaded {
		return notify(s)
	}
	return nil
}<|MERGE_RESOLUTION|>--- conflicted
+++ resolved
@@ -135,14 +135,10 @@
 	dst.AllowPathTraversalOnWrite = opts.PathTraversal
 	dst.DisableOverwrite = opts.KeepOldFiles
 
-<<<<<<< HEAD
-	statusHandler, metadataHandler, err := display.NewPullHandler(opts.Format, opts.Path, opts.TTY, cmd.OutOrStdout(), opts.Verbose)
-	if err != nil {
-		return err
-	}
-=======
-	statusHandler, metadataHandler := display.NewPullHandler(cmd.OutOrStdout(), opts.Template, opts.Path, opts.TTY, opts.Verbose)
->>>>>>> c179d0a5
+	statusHandler, metadataHandler, err := display.NewPullHandler(cmd.OutOrStdout(), opts.Format, opts.Path, opts.TTY, opts.Verbose)
+	if err != nil {
+		return err
+	}
 	desc, err := doPull(ctx, src, dst, copyOptions, metadataHandler, statusHandler, opts)
 	if err != nil {
 		if errors.Is(err, file.ErrPathTraversalDisallowed) {
