--- conflicted
+++ resolved
@@ -101,14 +101,6 @@
 			if err := option.Parse(&opts); err != nil {
 				return err
 			}
-<<<<<<< HEAD
-			if opts.ImageSpec.PackType == option.PackManifestTypeImageV1_0 && opts.manifestConfigRef != "" && opts.artifactType != "" {
-				return errors.New("--artifact-type and --config cannot both be provided for 1.0 OCI image")
-			}
-			if opts.PackType == oras.PackManifestTypeImageV1_1_0_RC4 && opts.manifestConfigRef == "" && opts.artifactType == "" {
-				opts.artifactType = oras.MediaTypeUnknownArtifact
-			}
-=======
 			switch opts.PackType {
 			case option.PackManifestTypeImageV1_0:
 				if opts.manifestConfigRef != "" && opts.artifactType != "" {
@@ -119,7 +111,6 @@
 					opts.artifactType = oras.MediaTypeUnknownArtifact
 				}
 			}
->>>>>>> 30abae31
 			return nil
 		},
 		RunE: func(cmd *cobra.Command, args []string) error {
