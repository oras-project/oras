--- conflicted
+++ resolved
@@ -125,12 +125,8 @@
 			return nil
 		},
 		RunE: func(cmd *cobra.Command, args []string) error {
-<<<<<<< HEAD
 			display.Set(opts.Template, opts.TTY)
-			return runPush(cmd.Context(), opts)
-=======
 			return runPush(cmd.Context(), &opts)
->>>>>>> 812bb59b
 		},
 	}
 	cmd.Flags().StringVarP(&opts.manifestConfigRef, "config", "", "", "`path` of image config file")
