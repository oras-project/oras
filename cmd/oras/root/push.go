/*
Copyright The ORAS Authors.
Licensed under the Apache License, Version 2.0 (the "License");
you may not use this file except in compliance with the License.
You may obtain a copy of the License at

http://www.apache.org/licenses/LICENSE-2.0

Unless required by applicable law or agreed to in writing, software
distributed under the License is distributed on an "AS IS" BASIS,
WITHOUT WARRANTIES OR CONDITIONS OF ANY KIND, either express or implied.
See the License for the specific language governing permissions and
limitations under the License.
*/

package root

import (
	"errors"
	"strings"

	ocispec "github.com/opencontainers/image-spec/specs-go/v1"
	"github.com/spf13/cobra"
	"oras.land/oras-go/v2"
	"oras.land/oras-go/v2/content"
	"oras.land/oras-go/v2/content/file"
	"oras.land/oras-go/v2/content/memory"
	"oras.land/oras-go/v2/registry/remote/auth"
	"oras.land/oras/cmd/oras/internal/argument"
	"oras.land/oras/cmd/oras/internal/command"
	"oras.land/oras/cmd/oras/internal/display"
	"oras.land/oras/cmd/oras/internal/display/status"
	oerrors "oras.land/oras/cmd/oras/internal/errors"
	"oras.land/oras/cmd/oras/internal/fileref"
	"oras.land/oras/cmd/oras/internal/option"
	"oras.land/oras/internal/contentutil"
	"oras.land/oras/internal/listener"
	"oras.land/oras/internal/registryutil"
)

type pushOptions struct {
	option.Common
	option.Packer
	option.ImageSpec
	option.Target
	option.Format

	extraRefs         []string
	manifestConfigRef string
	artifactType      string
	concurrency       int
}

func pushCmd() *cobra.Command {
	var opts pushOptions
	cmd := &cobra.Command{
		Use:   "push [flags] <name>[:<tag>[,<tag>][...]] <file>[:<type>] [...]",
		Short: "Push files to a registry or an OCI image layout",
		Long: `Push files to a registry or an OCI image layout

Example - Push file "hi.txt" with media type "application/vnd.oci.image.layer.v1.tar" (default):
  oras push localhost:5000/hello:v1 hi.txt

Example - Push file "hi.txt" and export the pushed manifest to a specified path:
  oras push --export-manifest manifest.json localhost:5000/hello:v1 hi.txt

Example - Push file "hi.txt" with the custom media type "application/vnd.me.hi":
  oras push localhost:5000/hello:v1 hi.txt:application/vnd.me.hi

Example - Push multiple files with different media types:
  oras push localhost:5000/hello:v1 hi.txt:application/vnd.me.hi bye.txt:application/vnd.me.bye

Example - Push file "hi.txt" with artifact type "application/vnd.example+type":
  oras push --artifact-type application/vnd.example+type localhost:5000/hello:v1 hi.txt

Example - Push file "hi.txt" with config type "application/vnd.me.config":
  oras push --image-spec v1.0 --artifact-type application/vnd.me.config localhost:5000/hello:v1 hi.txt

Example - Push file "hi.txt" with the custom manifest config "config.json" of the custom media type "application/vnd.me.config":
  oras push --config config.json:application/vnd.me.config localhost:5000/hello:v1 hi.txt

Example - Push file to the insecure registry:
  oras push --insecure localhost:5000/hello:v1 hi.txt

Example - Push file to the HTTP registry:
  oras push --plain-http localhost:5000/hello:v1 hi.txt

Example - Push repository with manifest annotations:
  oras push --annotation "key=val" localhost:5000/hello:v1

Example - Push repository with manifest annotation file:
  oras push --annotation-file annotation.json localhost:5000/hello:v1

Example - Push file "hi.txt" with multiple tags:
  oras push localhost:5000/hello:tag1,tag2,tag3 hi.txt

Example - Push file "hi.txt" with multiple tags and concurrency level tuned:
  oras push --concurrency 6 localhost:5000/hello:tag1,tag2,tag3 hi.txt

Example - Push file "hi.txt" into an OCI image layout folder 'layout-dir' with tag 'test':
  oras push --oci-layout layout-dir:test hi.txt
`,
		Args: oerrors.CheckArgs(argument.AtLeast(1), "the destination for pushing"),
		PreRunE: func(cmd *cobra.Command, args []string) error {
			refs := strings.Split(args[0], ",")
			opts.RawReference = refs[0]
			opts.extraRefs = refs[1:]
			opts.FileRefs = args[1:]
			if err := option.Parse(cmd, &opts); err != nil {
				return err
			}

			if opts.manifestConfigRef != "" && opts.artifactType == "" {
				if !cmd.Flags().Changed("image-spec") {
					// switch to v1.0 manifest since artifact type is suggested
					// by OCI v1.1 artifact guidance but is not presented
					// see https://github.com/opencontainers/image-spec/blob/e7f7c0ca69b21688c3cea7c87a04e4503e6099e2/manifest.md?plain=1#L170
					opts.Flag = option.ImageSpecV1_0
					opts.PackVersion = oras.PackManifestVersion1_0
				} else if opts.Flag == option.ImageSpecV1_1 {
					return &oerrors.Error{
						Err:            errors.New(`missing artifact type for OCI image-spec v1.1 artifacts`),
						Recommendation: "set an artifact type via `--artifact-type` or consider image spec v1.0",
					}
				}
			}

			switch opts.PackVersion {
			case oras.PackManifestVersion1_0:
				if opts.manifestConfigRef != "" && opts.artifactType != "" {
					return errors.New("--artifact-type and --config cannot both be provided for 1.0 OCI image")
				}
			case oras.PackManifestVersion1_1:
				if opts.manifestConfigRef == "" && opts.artifactType == "" {
					opts.artifactType = oras.MediaTypeUnknownArtifact
				}
			}
			return nil
		},
		RunE: func(cmd *cobra.Command, args []string) error {
			return runPush(cmd, &opts)
		},
	}
	cmd.Flags().StringVarP(&opts.manifestConfigRef, "config", "", "", "`path` of image config file")
	cmd.Flags().StringVarP(&opts.artifactType, "artifact-type", "", "", "artifact type")
	cmd.Flags().IntVarP(&opts.concurrency, "concurrency", "", 5, "concurrency level")

	option.ApplyFlags(&opts, cmd.Flags())
	return oerrors.Command(cmd, &opts.Target)
}

func runPush(cmd *cobra.Command, opts *pushOptions) error {
	ctx, logger := command.GetLogger(cmd, &opts.Common)
	annotations, err := opts.LoadManifestAnnotations()
	if err != nil {
		return err
	}
<<<<<<< HEAD
	displayStatus, displayMetadata, err := display.NewPushHandler(opts.Format, opts.TTY, cmd.OutOrStdout(), opts.Verbose)
	if err != nil {
		return err
	}
=======
	displayStatus, displayMetadata := display.NewPushHandler(cmd.OutOrStdout(), opts.Template, opts.TTY, opts.Verbose)
>>>>>>> c179d0a5

	// prepare pack
	packOpts := oras.PackManifestOptions{
		ConfigAnnotations:   annotations[option.AnnotationConfig],
		ManifestAnnotations: annotations[option.AnnotationManifest],
	}
	store, err := file.New("")
	if err != nil {
		return err
	}
	defer store.Close()
	if opts.manifestConfigRef != "" {
		path, cfgMediaType, err := fileref.Parse(opts.manifestConfigRef, oras.MediaTypeUnknownConfig)
		if err != nil {
			return err
		}
		desc, err := addFile(ctx, store, option.AnnotationConfig, cfgMediaType, path)
		if err != nil {
			return err
		}
		desc.Annotations = packOpts.ConfigAnnotations
		packOpts.ConfigDescriptor = &desc
	}
	descs, err := loadFiles(ctx, store, annotations, opts.FileRefs, displayStatus)
	if err != nil {
		return err
	}
	packOpts.Layers = descs
	memoryStore := memory.New()
	pack := func() (ocispec.Descriptor, error) {
		root, err := oras.PackManifest(ctx, memoryStore, opts.PackVersion, opts.artifactType, packOpts)
		if err != nil {
			return ocispec.Descriptor{}, err
		}
		if err = memoryStore.Tag(ctx, root, root.Digest.String()); err != nil {
			return ocispec.Descriptor{}, err
		}
		return root, nil
	}

	// prepare push
	originalDst, err := opts.NewTarget(opts.Common, logger)
	if err != nil {
		return err
	}
	dst, stopTrack, err := displayStatus.TrackTarget(originalDst)
	if err != nil {
		return err
	}
	copyOptions := oras.DefaultCopyOptions
	copyOptions.Concurrency = opts.concurrency
	union := contentutil.MultiReadOnlyTarget(memoryStore, store)
	displayStatus.UpdateCopyOptions(&copyOptions.CopyGraphOptions, union)
	copy := func(root ocispec.Descriptor) error {
		// add both pull and push scope hints for dst repository
		// to save potential push-scope token requests during copy
		ctx = registryutil.WithScopeHint(ctx, dst, auth.ActionPull, auth.ActionPush)

		if tag := opts.Reference; tag == "" {
			err = oras.CopyGraph(ctx, union, dst, root, copyOptions.CopyGraphOptions)
		} else {
			_, err = oras.Copy(ctx, union, root.Digest.String(), dst, tag, copyOptions)
		}
		return err
	}

	// Push
	root, err := doPush(dst, stopTrack, pack, copy)
	if err != nil {
		return err
	}
	err = displayMetadata.OnCopied(&opts.Target)
	if err != nil {
		return err
	}

	if len(opts.extraRefs) != 0 {
		contentBytes, err := content.FetchAll(ctx, memoryStore, root)
		if err != nil {
			return err
		}
		tagBytesNOpts := oras.DefaultTagBytesNOptions
		tagBytesNOpts.Concurrency = opts.concurrency
		dst := listener.NewTagListener(originalDst, nil, displayMetadata.OnTagged)
		if _, err = oras.TagBytesN(ctx, dst, root.MediaType, contentBytes, opts.extraRefs, tagBytesNOpts); err != nil {
			return err
		}
	}

	err = displayMetadata.OnCompleted(root)
	if err != nil {
		return err
	}

	// Export manifest
	return opts.ExportManifest(ctx, memoryStore, root)
}

func doPush(dst oras.Target, stopTrack status.StopTrackTargetFunc, pack packFunc, copy copyFunc) (ocispec.Descriptor, error) {
	defer func() {
		_ = stopTrack()
	}()
	// Push
	return pushArtifact(dst, pack, copy)
}

type packFunc func() (ocispec.Descriptor, error)
type copyFunc func(desc ocispec.Descriptor) error

func pushArtifact(dst oras.Target, pack packFunc, copy copyFunc) (ocispec.Descriptor, error) {
	root, err := pack()
	if err != nil {
		return ocispec.Descriptor{}, err
	}

	// push
	if err = copy(root); err != nil {
		return ocispec.Descriptor{}, err
	}
	return root, nil
}<|MERGE_RESOLUTION|>--- conflicted
+++ resolved
@@ -155,14 +155,10 @@
 	if err != nil {
 		return err
 	}
-<<<<<<< HEAD
-	displayStatus, displayMetadata, err := display.NewPushHandler(opts.Format, opts.TTY, cmd.OutOrStdout(), opts.Verbose)
-	if err != nil {
-		return err
-	}
-=======
-	displayStatus, displayMetadata := display.NewPushHandler(cmd.OutOrStdout(), opts.Template, opts.TTY, opts.Verbose)
->>>>>>> c179d0a5
+	displayStatus, displayMetadata, err := display.NewPushHandler(cmd.OutOrStdout(), opts.Format, opts.TTY, opts.Verbose)
+	if err != nil {
+		return err
+	}
 
 	// prepare pack
 	packOpts := oras.PackManifestOptions{
