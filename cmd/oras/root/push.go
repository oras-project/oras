--- conflicted
+++ resolved
@@ -184,20 +184,10 @@
 	if err != nil {
 		return err
 	}
-<<<<<<< HEAD
-	var tracked track.Trackable
-	if opts.TTY != nil {
-		tracked, err = track.NewTarget(dst, "Uploading", "Uploaded ", opts.TTY)
-		if err != nil {
-			return err
-		}
-		dst = tracked
-=======
 	var tracked track.GraphTarget
 	dst, tracked, err = getTrackedTarget(dst, opts.TTY)
 	if err != nil {
 		return err
->>>>>>> 1ccb8d16
 	}
 	copyOptions := oras.DefaultCopyOptions
 	copyOptions.Concurrency = opts.concurrency
@@ -242,22 +232,14 @@
 }
 
 func doPush(dst oras.Target, pack packFunc, copy copyFunc) (ocispec.Descriptor, error) {
-<<<<<<< HEAD
-	if tracked, ok := dst.(track.Trackable); ok {
-=======
 	if tracked, ok := dst.(track.GraphTarget); ok {
->>>>>>> 1ccb8d16
 		defer tracked.Close()
 	}
 	// Push
 	return pushArtifact(dst, pack, copy)
 }
 
-<<<<<<< HEAD
-func updateDisplayOption(opts *oras.CopyGraphOptions, fetcher content.Fetcher, verbose bool, tracked track.Trackable) {
-=======
 func updateDisplayOption(opts *oras.CopyGraphOptions, fetcher content.Fetcher, verbose bool, tracked track.GraphTarget) {
->>>>>>> 1ccb8d16
 	committed := &sync.Map{}
 	opts.OnCopySkipped = func(ctx context.Context, desc ocispec.Descriptor) error {
 		committed.Store(desc.Digest.String(), desc.Annotations[ocispec.AnnotationTitle])
