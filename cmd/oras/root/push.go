/*
Copyright The ORAS Authors.
Licensed under the Apache License, Version 2.0 (the "License");
you may not use this file except in compliance with the License.
You may obtain a copy of the License at

http://www.apache.org/licenses/LICENSE-2.0

Unless required by applicable law or agreed to in writing, software
distributed under the License is distributed on an "AS IS" BASIS,
WITHOUT WARRANTIES OR CONDITIONS OF ANY KIND, either express or implied.
See the License for the specific language governing permissions and
limitations under the License.
*/

package root

import (
	"context"
	"errors"
	"fmt"
	"os"
	"strings"
	"sync"

	ocispec "github.com/opencontainers/image-spec/specs-go/v1"
	"github.com/spf13/cobra"
	"oras.land/oras-go/v2"
	"oras.land/oras-go/v2/content"
	"oras.land/oras-go/v2/content/file"
	"oras.land/oras-go/v2/content/memory"
	"oras.land/oras-go/v2/registry/remote/auth"
	"oras.land/oras/cmd/oras/internal/display"
	"oras.land/oras/cmd/oras/internal/display/track"
	"oras.land/oras/cmd/oras/internal/fileref"
	"oras.land/oras/cmd/oras/internal/option"
	"oras.land/oras/internal/contentutil"
	"oras.land/oras/internal/registryutil"
)

type pushOptions struct {
	option.Common
	option.Packer
	option.ImageSpec
	option.Target

	extraRefs         []string
	manifestConfigRef string
	artifactType      string
	concurrency       int
}

func pushCmd() *cobra.Command {
	var opts pushOptions
	cmd := &cobra.Command{
		Use:   "push [flags] <name>[:<tag>[,<tag>][...]] <file>[:<type>] [...]",
		Short: "Push files to a registry or an OCI image layout",
		Long: `Push files to a registry or an OCI image layout

Example - Push file "hi.txt" with media type "application/vnd.oci.image.layer.v1.tar" (default):
  oras push localhost:5000/hello:v1 hi.txt

Example - Push file "hi.txt" and export the pushed manifest to a specified path:
  oras push --export-manifest manifest.json localhost:5000/hello:v1 hi.txt

Example - Push file "hi.txt" with the custom media type "application/vnd.me.hi":
  oras push localhost:5000/hello:v1 hi.txt:application/vnd.me.hi

Example - Push multiple files with different media types:
  oras push localhost:5000/hello:v1 hi.txt:application/vnd.me.hi bye.txt:application/vnd.me.bye

Example - Push file "hi.txt" with artifact type "application/vnd.example+type":
  oras push --artifact-type application/vnd.example+type localhost:5000/hello:v1 hi.txt

Example - Push file "hi.txt" with config type "application/vnd.me.config":
  oras push --image-spec v1.0 --artifact-type application/vnd.me.config localhost:5000/hello:v1 hi.txt


Example - Push file "hi.txt" with the custom manifest config "config.json" of the custom media type "application/vnd.me.config":
  oras push --config config.json:application/vnd.me.config localhost:5000/hello:v1 hi.txt

Example - Push file to the insecure registry:
  oras push --insecure localhost:5000/hello:v1 hi.txt

Example - Push file to the HTTP registry:
  oras push --plain-http localhost:5000/hello:v1 hi.txt

Example - Push repository with manifest annotations:
  oras push --annotation "key=val" localhost:5000/hello:v1

Example - Push repository with manifest annotation file:
  oras push --annotation-file annotation.json localhost:5000/hello:v1

Example - Push file "hi.txt" with multiple tags:
  oras push localhost:5000/hello:tag1,tag2,tag3 hi.txt

Example - Push file "hi.txt" with multiple tags and concurrency level tuned:
  oras push --concurrency 6 localhost:5000/hello:tag1,tag2,tag3 hi.txt

Example - Push file "hi.txt" into an OCI image layout folder 'layout-dir' with tag 'test':
  oras push --oci-layout layout-dir:test hi.txt
`,
		Args: cobra.MinimumNArgs(1),
		PreRunE: func(cmd *cobra.Command, args []string) error {
			refs := strings.Split(args[0], ",")
			opts.RawReference = refs[0]
			opts.extraRefs = refs[1:]
			opts.FileRefs = args[1:]
			if err := option.Parse(&opts); err != nil {
				return err
			}
			switch opts.PackVersion {
			case oras.PackManifestVersion1_0:
				if opts.manifestConfigRef != "" && opts.artifactType != "" {
					return errors.New("--artifact-type and --config cannot both be provided for 1.0 OCI image")
				}
			case oras.PackManifestVersion1_1_RC4:
				if opts.manifestConfigRef == "" && opts.artifactType == "" {
					opts.artifactType = oras.MediaTypeUnknownArtifact
				}
			}
			return nil
		},
		RunE: func(cmd *cobra.Command, args []string) error {
			return runPush(cmd.Context(), opts)
		},
	}
	cmd.Flags().StringVarP(&opts.manifestConfigRef, "config", "", "", "`path` of image config file")
	cmd.Flags().StringVarP(&opts.artifactType, "artifact-type", "", "", "artifact type")
	cmd.Flags().IntVarP(&opts.concurrency, "concurrency", "", 5, "concurrency level")

	option.ApplyFlags(&opts, cmd.Flags())
	return cmd
}

func runPush(ctx context.Context, opts pushOptions) error {
	ctx, logger := opts.WithContext(ctx)
	annotations, err := opts.LoadManifestAnnotations()
	if err != nil {
		return err
	}

	// prepare pack
	packOpts := oras.PackManifestOptions{
		ConfigAnnotations:   annotations[option.AnnotationConfig],
		ManifestAnnotations: annotations[option.AnnotationManifest],
	}
	store, err := file.New("")
	if err != nil {
		return err
	}
	defer store.Close()
	if opts.manifestConfigRef != "" {
		path, cfgMediaType, err := fileref.Parse(opts.manifestConfigRef, oras.MediaTypeUnknownConfig)
		if err != nil {
			return err
		}
		desc, err := store.Add(ctx, option.AnnotationConfig, cfgMediaType, path)
		if err != nil {
			return err
		}
		desc.Annotations = packOpts.ConfigAnnotations
		packOpts.ConfigDescriptor = &desc
	}
	descs, err := loadFiles(ctx, store, annotations, opts.FileRefs, opts.Verbose)
	if err != nil {
		return err
	}
	packOpts.Layers = descs
	memoryStore := memory.New()
	pack := func() (ocispec.Descriptor, error) {
		root, err := oras.PackManifest(ctx, memoryStore, opts.PackVersion, opts.artifactType, packOpts)
		if err != nil {
			return ocispec.Descriptor{}, err
		}
		if err = memoryStore.Tag(ctx, root, root.Digest.String()); err != nil {
			return ocispec.Descriptor{}, err
		}
		return root, nil
	}

	// prepare push
	dst, err := opts.NewTarget(opts.Common, logger)
	if err != nil {
		return err
	}
	var tracked track.GraphTarget
	dst, tracked, err = getTrackedTarget(dst, opts.TTY)
	if err != nil {
		return err
	}
	copyOptions := oras.DefaultCopyOptions
	copyOptions.Concurrency = opts.concurrency
	union := contentutil.MultiReadOnlyTarget(memoryStore, store)
	updateDisplayOption(&copyOptions.CopyGraphOptions, union, opts.Verbose, tracked)
	copy := func(root ocispec.Descriptor) error {
		// add both pull and push scope hints for dst repository
		// to save potential push-scope token requests during copy
		ctx = registryutil.WithScopeHint(ctx, dst, auth.ActionPull, auth.ActionPush)

		if tag := opts.Reference; tag == "" {
			err = oras.CopyGraph(ctx, union, dst, root, copyOptions.CopyGraphOptions)
		} else {
			_, err = oras.Copy(ctx, union, root.Digest.String(), dst, tag, copyOptions)
		}
		return err
	}

	// Push
	root, err := doPush(dst, pack, copy)
	if err != nil {
		return err
	}
	fmt.Println("Pushed", opts.AnnotatedReference())

	if len(opts.extraRefs) != 0 {
		contentBytes, err := content.FetchAll(ctx, memoryStore, root)
		if err != nil {
			return err
		}
		tagBytesNOpts := oras.DefaultTagBytesNOptions
		tagBytesNOpts.Concurrency = opts.concurrency
		if _, err = oras.TagBytesN(ctx, display.NewTagStatusPrinter(dst), root.MediaType, contentBytes, opts.extraRefs, tagBytesNOpts); err != nil {
			return err
		}
	}

	fmt.Println("Digest:", root.Digest)

	// Export manifest
	return opts.ExportManifest(ctx, memoryStore, root)
}

func doPush(dst oras.Target, pack packFunc, copy copyFunc) (ocispec.Descriptor, error) {
	if tracked, ok := dst.(track.GraphTarget); ok {
		defer tracked.Close()
	}
	// Push
	return pushArtifact(dst, pack, copy)
}

func updateDisplayOption(opts *oras.CopyGraphOptions, fetcher content.Fetcher, verbose bool, tracked track.GraphTarget) {
	committed := &sync.Map{}
<<<<<<< HEAD
	opts.OnCopySkipped = func(ctx context.Context, desc ocispec.Descriptor) error {
		committed.Store(desc.Digest.String(), desc.Annotations[ocispec.AnnotationTitle])
		if tracked == nil {
			return display.PrintStatus(desc, "Exists  ", verbose)
		}
		return tracked.Prompt(desc, "Exists   ", verbose)
	}
	if tracked == nil {
		// non TTY
		opts.PreCopy = func(ctx context.Context, desc ocispec.Descriptor) error {
			return display.PrintStatus(desc, "Uploading", verbose)
		}
		opts.PostCopy = func(ctx context.Context, desc ocispec.Descriptor) error {
			committed.Store(desc.Digest.String(), desc.Annotations[ocispec.AnnotationTitle])
			if err := display.PrintSuccessorStatus(ctx, desc, fetcher, committed, display.StatusPrinter("Skipped  ", verbose)); err != nil {
				return err
			}
			return display.PrintStatus(desc, "Uploaded ", verbose)
		}
		return
=======

	if tracked == nil {
		// non TTY
		opts.OnCopySkipped = func(ctx context.Context, desc ocispec.Descriptor) error {
			committed.Store(desc.Digest.String(), desc.Annotations[ocispec.AnnotationTitle])
			return display.PrintStatus(desc, "Exists   ", verbose)
		}
		opts.PreCopy = func(ctx context.Context, desc ocispec.Descriptor) error {
			return display.PrintStatus(desc, "Uploading", verbose)
		}
		opts.PostCopy = func(ctx context.Context, desc ocispec.Descriptor) error {
			committed.Store(desc.Digest.String(), desc.Annotations[ocispec.AnnotationTitle])
			if err := display.PrintSuccessorStatus(ctx, desc, fetcher, committed, display.StatusPrinter("Skipped  ", verbose)); err != nil {
				return err
			}
			return display.PrintStatus(desc, "Uploaded ", verbose)
		}
		return
	}
	// TTY
	opts.OnCopySkipped = func(ctx context.Context, desc ocispec.Descriptor) error {
		committed.Store(desc.Digest.String(), desc.Annotations[ocispec.AnnotationTitle])
		return tracked.Prompt(desc, "Exists   ", verbose)
>>>>>>> ace42554
	}
	// TTY
	opts.PostCopy = func(ctx context.Context, desc ocispec.Descriptor) error {
		committed.Store(desc.Digest.String(), desc.Annotations[ocispec.AnnotationTitle])
		return display.PrintSuccessorStatus(ctx, desc, fetcher, committed, func(d ocispec.Descriptor) error {
			return tracked.Prompt(d, "Skipped  ", verbose)
		})
	}
}

type packFunc func() (ocispec.Descriptor, error)
type copyFunc func(desc ocispec.Descriptor) error

func getTrackedTarget(gt oras.GraphTarget, tty *os.File) (oras.GraphTarget, track.GraphTarget, error) {
<<<<<<< HEAD
	var tracked track.GraphTarget
	var err error
	if tty != nil {
		tracked, err = track.NewTarget(gt, "Uploading", "Uploaded ", tty)
		if err != nil {
			return nil, nil, err
		}
		gt = tracked
	}
	return gt, tracked, nil
=======
	if tty == nil {
		return gt, nil, nil
	}
	tracked, err := track.NewTarget(gt, "Uploading", "Uploaded ", tty)
	if err != nil {
		return nil, nil, err
	}
	return tracked, tracked, nil
>>>>>>> ace42554
}

func pushArtifact(dst oras.Target, pack packFunc, copy copyFunc) (ocispec.Descriptor, error) {
	root, err := pack()
	if err != nil {
		return ocispec.Descriptor{}, err
	}

	// push
	if err = copy(root); err != nil {
		return ocispec.Descriptor{}, err
	}
	return root, nil
}<|MERGE_RESOLUTION|>--- conflicted
+++ resolved
@@ -241,16 +241,13 @@
 
 func updateDisplayOption(opts *oras.CopyGraphOptions, fetcher content.Fetcher, verbose bool, tracked track.GraphTarget) {
 	committed := &sync.Map{}
-<<<<<<< HEAD
-	opts.OnCopySkipped = func(ctx context.Context, desc ocispec.Descriptor) error {
-		committed.Store(desc.Digest.String(), desc.Annotations[ocispec.AnnotationTitle])
-		if tracked == nil {
-			return display.PrintStatus(desc, "Exists  ", verbose)
-		}
-		return tracked.Prompt(desc, "Exists   ", verbose)
-	}
+
 	if tracked == nil {
 		// non TTY
+		opts.OnCopySkipped = func(ctx context.Context, desc ocispec.Descriptor) error {
+			committed.Store(desc.Digest.String(), desc.Annotations[ocispec.AnnotationTitle])
+			return display.PrintStatus(desc, "Exists   ", verbose)
+		}
 		opts.PreCopy = func(ctx context.Context, desc ocispec.Descriptor) error {
 			return display.PrintStatus(desc, "Uploading", verbose)
 		}
@@ -262,31 +259,11 @@
 			return display.PrintStatus(desc, "Uploaded ", verbose)
 		}
 		return
-=======
-
-	if tracked == nil {
-		// non TTY
-		opts.OnCopySkipped = func(ctx context.Context, desc ocispec.Descriptor) error {
-			committed.Store(desc.Digest.String(), desc.Annotations[ocispec.AnnotationTitle])
-			return display.PrintStatus(desc, "Exists   ", verbose)
-		}
-		opts.PreCopy = func(ctx context.Context, desc ocispec.Descriptor) error {
-			return display.PrintStatus(desc, "Uploading", verbose)
-		}
-		opts.PostCopy = func(ctx context.Context, desc ocispec.Descriptor) error {
-			committed.Store(desc.Digest.String(), desc.Annotations[ocispec.AnnotationTitle])
-			if err := display.PrintSuccessorStatus(ctx, desc, fetcher, committed, display.StatusPrinter("Skipped  ", verbose)); err != nil {
-				return err
-			}
-			return display.PrintStatus(desc, "Uploaded ", verbose)
-		}
-		return
 	}
 	// TTY
 	opts.OnCopySkipped = func(ctx context.Context, desc ocispec.Descriptor) error {
 		committed.Store(desc.Digest.String(), desc.Annotations[ocispec.AnnotationTitle])
 		return tracked.Prompt(desc, "Exists   ", verbose)
->>>>>>> ace42554
 	}
 	// TTY
 	opts.PostCopy = func(ctx context.Context, desc ocispec.Descriptor) error {
@@ -301,18 +278,6 @@
 type copyFunc func(desc ocispec.Descriptor) error
 
 func getTrackedTarget(gt oras.GraphTarget, tty *os.File) (oras.GraphTarget, track.GraphTarget, error) {
-<<<<<<< HEAD
-	var tracked track.GraphTarget
-	var err error
-	if tty != nil {
-		tracked, err = track.NewTarget(gt, "Uploading", "Uploaded ", tty)
-		if err != nil {
-			return nil, nil, err
-		}
-		gt = tracked
-	}
-	return gt, tracked, nil
-=======
 	if tty == nil {
 		return gt, nil, nil
 	}
@@ -321,7 +286,6 @@
 		return nil, nil, err
 	}
 	return tracked, tracked, nil
->>>>>>> ace42554
 }
 
 func pushArtifact(dst oras.Target, pack packFunc, copy copyFunc) (ocispec.Descriptor, error) {
