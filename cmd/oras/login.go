--- conflicted
+++ resolved
@@ -61,11 +61,7 @@
 `,
 		Args: cobra.ExactArgs(1),
 		PreRunE: func(cmd *cobra.Command, args []string) error {
-<<<<<<< HEAD
-			return preRunLogin(opts)
-=======
 			return opts.ReadPassword()
->>>>>>> db86d1c3
 		},
 		RunE: func(cmd *cobra.Command, args []string) error {
 			opts.Hostname = args[0]
@@ -76,17 +72,10 @@
 	return cmd
 }
 
-<<<<<<< HEAD
-func preRunLogin(opts loginOptions) (err error) {
-	if err := opts.ReadPassword(); err != nil {
-		return err
-	}
-=======
 func runLogin(opts loginOptions) (err error) {
 	ctx, _ := opts.SetLoggerLevel()
 
 	// prompt for credential
->>>>>>> db86d1c3
 	if opts.Password == "" {
 		if opts.Username == "" {
 			// prompt for username
@@ -112,12 +101,6 @@
 			}
 		}
 	}
-	return nil
-}
-
-func runLogin(opts loginOptions) (err error) {
-	ctx, _ := opts.SetLoggerLevel()
-
 	// Ping to ensure credential is valid
 	remote, err := opts.Remote.NewRegistry(opts.Hostname, opts.Common)
 	if err != nil {
