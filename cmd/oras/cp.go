/*
Copyright The ORAS Authors.
Licensed under the Apache License, Version 2.0 (the "License");
you may not use this file except in compliance with the License.
You may obtain a copy of the License at

http://www.apache.org/licenses/LICENSE-2.0

Unless required by applicable law or agreed to in writing, software
distributed under the License is distributed on an "AS IS" BASIS,
WITHOUT WARRANTIES OR CONDITIONS OF ANY KIND, either express or implied.
See the License for the specific language governing permissions and
limitations under the License.
*/

package main

import (
	"context"
	"fmt"
	"strings"
	"sync"

	ocispec "github.com/opencontainers/image-spec/specs-go/v1"
	"github.com/spf13/cobra"
	"oras.land/oras-go/v2"
	"oras.land/oras/cmd/oras/internal/display"
	"oras.land/oras/cmd/oras/internal/errors"
	"oras.land/oras/cmd/oras/internal/option"
)

type copyOptions struct {
	src option.Remote
	dst option.Remote
	option.Common
	option.Platform
	recursive bool

	concurrency int
	srcRef      string
	dstRef      string
	extraRefs   []string
}

func copyCmd() *cobra.Command {
	var opts copyOptions
	cmd := &cobra.Command{
		Use:     "cp [flags] <from>{:<tag>|@<digest>} <to>[:<tag>[,<tag>][...]]",
		Aliases: []string{"copy"},
		Short:   "[Preview] Copy artifacts from one target to another",
		Long: `[Preview] Copy artifacts from one target to another

** This command is in preview and under development. **

Example - Copy the artifact tagged with 'v1' from repository 'localhost:5000/net-monitor' to repository 'localhost:5000/net-monitor-copy' 
  oras cp localhost:5000/net-monitor:v1 localhost:5000/net-monitor-copy:v1

Example - Copy the artifact tagged with 'v1' and its referrers from repository 'localhost:5000/net-monitor' to 'localhost:5000/net-monitor-copy'
  oras cp -r localhost:5000/net-monitor:v1 localhost:5000/net-monitor-copy:v1

Example - Copy the artifact tagged with 'v1' from repository 'localhost:5000/net-monitor' to 'localhost:5000/net-monitor-copy' with certain platform
  oras cp --platform linux/arm/v5 localhost:5000/net-monitor:v1 localhost:5000/net-monitor-copy:v1 

Example - Copy the artifact tagged with 'v1' from repository 'localhost:5000/net-monitor' to 'localhost:5000/net-monitor-copy' with multiple tags
  oras cp localhost:5000/net-monitor:v1 localhost:5000/net-monitor-copy:v1,tag2,tag3

Example - Copy the artifact tagged with 'v1' from repository 'localhost:5000/net-monitor' to 'localhost:5000/net-monitor-copy' with multiple tags and concurrency level tuned
  oras cp --concurrency 6 localhost:5000/net-monitor:v1 localhost:5000/net-monitor-copy:v1,tag2,tag3
`,
		Args: cobra.ExactArgs(2),
		PreRunE: func(cmd *cobra.Command, args []string) error {
			return option.Parse(&opts)
		},
		RunE: func(cmd *cobra.Command, args []string) error {
			opts.srcRef = args[0]
			refs := strings.Split(args[1], ",")
			opts.dstRef = refs[0]
			opts.extraRefs = refs[1:]
			return runCopy(opts)
		},
	}

	cmd.Flags().BoolVarP(&opts.recursive, "recursive", "r", false, "recursively copy the artifact and its referrer artifacts")
	opts.src.ApplyFlagsWithPrefix(cmd.Flags(), "from", "source")
	opts.dst.ApplyFlagsWithPrefix(cmd.Flags(), "to", "destination")
	cmd.Flags().IntVarP(&opts.concurrency, "concurrency", "", 3, "concurrency level")
	option.ApplyFlags(&opts, cmd.Flags())

	return cmd
}

func runCopy(opts copyOptions) error {
	ctx, _ := opts.SetLoggerLevel()

	// Prepare source
	src, err := opts.src.NewRepository(opts.srcRef, opts.Common)
	if err != nil {
		return err
	}

	// Prepare destination
	dst, err := opts.dst.NewRepository(opts.dstRef, opts.Common)
	if err != nil {
		return err
	}

	// Prepare copy options
	committed := &sync.Map{}
	extendedCopyOptions := oras.DefaultExtendedCopyOptions
	extendedCopyOptions.Concurrency = opts.concurrency
	extendedCopyOptions.PreCopy = display.StatusPrinter("Copying", opts.Verbose)
	extendedCopyOptions.PostCopy = func(ctx context.Context, desc ocispec.Descriptor) error {
		committed.Store(desc.Digest.String(), desc.Annotations[ocispec.AnnotationTitle])
		if err := display.PrintSuccessorStatus(ctx, desc, "Skipped", dst, committed, opts.Verbose); err != nil {
			return err
		}
		return display.PrintStatus(desc, "Copied ", opts.Verbose)
	}
	extendedCopyOptions.OnCopySkipped = func(ctx context.Context, desc ocispec.Descriptor) error {
		committed.Store(desc.Digest.String(), desc.Annotations[ocispec.AnnotationTitle])
		return display.PrintStatus(desc, "Exists ", opts.Verbose)
	}

	if src.Reference.Reference == "" {
		return errors.NewErrInvalidReference(src.Reference)
	}

	var desc ocispec.Descriptor
	if ref := dst.Reference.Reference; ref == "" {
		// push to the destination with digest only if no tag specified
		desc, err = src.Resolve(ctx, src.Reference.Reference)
		if err != nil {
			return err
		}
		if opts.recursive {
			err = oras.ExtendedCopyGraph(ctx, src, dst, desc, extendedCopyOptions.ExtendedCopyGraphOptions)
		} else {
			err = oras.CopyGraph(ctx, src, dst, desc, extendedCopyOptions.CopyGraphOptions)
		}
	} else {
		if opts.recursive {
			desc, err = oras.ExtendedCopy(ctx, src, opts.srcRef, dst, opts.dstRef, extendedCopyOptions)
		} else {
			copyOptions := oras.CopyOptions{
				CopyGraphOptions: extendedCopyOptions.CopyGraphOptions,
			}
<<<<<<< HEAD
			copyOptions.WithTargetPlatform(opts.OCIPlatform)
=======
			if opts.Platform.Platform != nil {
				copyOptions.WithTargetPlatform(opts.Platform.Platform)
			}
>>>>>>> dd279cdd
			desc, err = oras.Copy(ctx, src, opts.srcRef, dst, opts.dstRef, copyOptions)
		}
	}
	if err != nil {
		return err
	}

	fmt.Println("Copied", opts.srcRef, "=>", opts.dstRef)

	if len(opts.extraRefs) != 0 {
		tagNOpts := oras.DefaultTagNOptions
		tagNOpts.Concurrency = opts.concurrency
		if err = oras.TagN(ctx, &display.TagManifestStatusPrinter{Repository: dst}, opts.dstRef, opts.extraRefs, tagNOpts); err != nil {
			return err
		}
	}

	fmt.Println("Digest:", desc.Digest)

	return nil
}<|MERGE_RESOLUTION|>--- conflicted
+++ resolved
@@ -144,13 +144,9 @@
 			copyOptions := oras.CopyOptions{
 				CopyGraphOptions: extendedCopyOptions.CopyGraphOptions,
 			}
-<<<<<<< HEAD
-			copyOptions.WithTargetPlatform(opts.OCIPlatform)
-=======
 			if opts.Platform.Platform != nil {
 				copyOptions.WithTargetPlatform(opts.Platform.Platform)
 			}
->>>>>>> dd279cdd
 			desc, err = oras.Copy(ctx, src, opts.srcRef, dst, opts.dstRef, copyOptions)
 		}
 	}
