/*
Copyright The ORAS Authors.
Licensed under the Apache License, Version 2.0 (the "License");
you may not use this file except in compliance with the License.
You may obtain a copy of the License at

http://www.apache.org/licenses/LICENSE-2.0

Unless required by applicable law or agreed to in writing, software
distributed under the License is distributed on an "AS IS" BASIS,
WITHOUT WARRANTIES OR CONDITIONS OF ANY KIND, either express or implied.
See the License for the specific language governing permissions and
limitations under the License.
*/

package manifest

import (
	"bytes"
	"errors"
	"fmt"
	"os"
	"strings"

	"github.com/spf13/cobra"
	"oras.land/oras-go/v2"
	"oras.land/oras-go/v2/content"
	"oras.land/oras-go/v2/errdef"
	"oras.land/oras/cmd/oras/internal/display"
	"oras.land/oras/cmd/oras/internal/option"
	"oras.land/oras/internal/file"
)

type pushOptions struct {
	option.Common
	option.Descriptor
	option.Pretty
	option.Remote

	concurrency int64
	targetRef   string
	extraRefs   []string
	fileRef     string
	mediaType   string
}

func pushCmd() *cobra.Command {
	var opts pushOptions
	cmd := &cobra.Command{
<<<<<<< HEAD
		Use:   "push [flags] <name>[:<tag> | @<digest>] <file>[:<type>] [...]",
=======
		Use:   "push [flags] <name>[:<tag>|@<digest>] <file>",
>>>>>>> 499ad56e
		Short: "[Preview] Push a manifest to remote registry",
		Long: `[Preview] Push a manifest to remote registry

** This command is in preview and under development. **

Example - Push a manifest to repository 'localhost:5000/hello' and tag with 'latest':
  oras manifest push localhost:5000/hello:latest manifest.json

Example - Push a manifest with content read from stdin:
  oras manifest push localhost:5000/hello:latest -

Example - Push a manifest and output its descriptor:
  oras manifest push --descriptor localhost:5000/hello:latest manifest.json

Example - Push a manifest to repository 'localhost:5000/hello' and output the prettified descriptor:
  oras manifest push --descriptor --pretty localhost:5000/hello manifest.json

Example - Push a manifest with specified media type to repository 'localhost:5000/hello' and tag with 'latest':
  oras manifest push --media-type application/vnd.cncf.oras.artifact.manifest.v1+json localhost:5000/hello:latest oras_manifest.json

Example - Push a manifest to repository 'locahost:5000/hello' and tag with 'tag1', 'tag2', 'tag3':
  oras manifest push localhost:5000/hello:tag1,tag2,tag3 manifest.json

Example - Push a manifest to repository 'locahost:5000/hello' and tag with 'tag1', 'tag2', 'tag3' and concurrency level tuned:
  oras manifest push --concurrency 6 localhost:5000/hello:tag1,tag2,tag3 manifest.json
`,
		Args: cobra.ExactArgs(2),
		PreRunE: func(cmd *cobra.Command, args []string) error {
			if opts.fileRef == "-" && opts.PasswordFromStdin {
				return errors.New("`-` read file from input and `--password-stdin` read password from input cannot be both used")
			}
			return opts.ReadPassword()
		},
		RunE: func(_ *cobra.Command, args []string) error {
			refs := strings.Split(args[0], ",")
			opts.targetRef = refs[0]
			opts.extraRefs = refs[1:]
			opts.fileRef = args[1]
			return pushManifest(opts)
		},
	}

	option.ApplyFlags(&opts, cmd.Flags())
	cmd.Flags().StringVarP(&opts.mediaType, "media-type", "", "", "media type of manifest")
	cmd.Flags().Int64VarP(&opts.concurrency, "concurrency", "", 5, "concurrency level")
	return cmd
}

func pushManifest(opts pushOptions) error {
	ctx, _ := opts.SetLoggerLevel()
	repo, err := opts.NewRepository(opts.targetRef, opts.Common)
	if err != nil {
		return err
	}
	manifests := repo.Manifests()

	// prepare manifest content
	contentBytes, err := file.PrepareManifestContent(opts.fileRef)
	if err != nil {
		return err
	}

	// get manifest media type
	mediaType := opts.mediaType
	if opts.mediaType == "" {
		mediaType, err = file.ParseMediaType(contentBytes)
		if err != nil {
			return err
		}
	}

	// prepare manifest descriptor
	desc := content.NewDescriptorFromBytes(mediaType, contentBytes)

	ref := repo.Reference.Reference
	if ref == "" {
		ref = desc.Digest.String()
	}

	verbose := opts.Verbose && !opts.OutputDescriptor
	got, err := manifests.Resolve(ctx, ref)

	// push the manifest if the reference does not exist;
	// if the reference exists, then push the manifest if digests mismatch
	if errors.Is(err, errdef.ErrNotFound) || (err == nil && got.Digest != desc.Digest) {
		if err = display.PrintStatus(desc, "Uploading", verbose); err != nil {
			return err
		}
		if err = manifests.PushReference(ctx, desc, bytes.NewReader(contentBytes), ref); err != nil {
			return err
		}
		if err = display.PrintStatus(desc, "Uploaded ", verbose); err != nil {
			return err
		}
	} else {
		if err := display.PrintStatus(desc, "Exists", verbose); err != nil {
			return err
		}
	}

	tagBytesNOpts := oras.DefaultTagBytesNOptions
	tagBytesNOpts.Concurrency = opts.concurrency

	// outputs manifest's descriptor
	if opts.OutputDescriptor {
		if len(opts.extraRefs) != 0 {
			oras.TagBytesN(ctx, manifests, mediaType, contentBytes, opts.extraRefs, tagBytesNOpts)
		}
		descJSON, err := opts.Marshal(desc)
		if err != nil {
			return err
		}
		return opts.Output(os.Stdout, descJSON)
	}
	display.Print("Pushed", opts.targetRef)
	if len(opts.extraRefs) != 0 {
		oras.TagBytesN(ctx, &display.TagManifestStatusPrinter{Repository: repo}, mediaType, contentBytes, opts.extraRefs, tagBytesNOpts)
	}

	fmt.Println("Digest:", desc.Digest)

	return nil
}<|MERGE_RESOLUTION|>--- conflicted
+++ resolved
@@ -47,11 +47,7 @@
 func pushCmd() *cobra.Command {
 	var opts pushOptions
 	cmd := &cobra.Command{
-<<<<<<< HEAD
-		Use:   "push [flags] <name>[:<tag> | @<digest>] <file>[:<type>] [...]",
-=======
 		Use:   "push [flags] <name>[:<tag>|@<digest>] <file>",
->>>>>>> 499ad56e
 		Short: "[Preview] Push a manifest to remote registry",
 		Long: `[Preview] Push a manifest to remote registry
 
