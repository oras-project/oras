/*
Copyright The ORAS Authors.
Licensed under the Apache License, Version 2.0 (the "License");
you may not use this file except in compliance with the License.
You may obtain a copy of the License at

http://www.apache.org/licenses/LICENSE-2.0

Unless required by applicable law or agreed to in writing, software
distributed under the License is distributed on an "AS IS" BASIS,
WITHOUT WARRANTIES OR CONDITIONS OF ANY KIND, either express or implied.
See the License for the specific language governing permissions and
limitations under the License.
*/

package manifest

import (
	"context"
	"encoding/json"
	"errors"
	"fmt"
	"os"

	ocispec "github.com/opencontainers/image-spec/specs-go/v1"
	"github.com/spf13/cobra"
	"oras.land/oras-go/v2"
	"oras.land/oras-go/v2/content"
	oerrors "oras.land/oras/cmd/oras/internal/errors"
	"oras.land/oras/cmd/oras/internal/option"
	"oras.land/oras/internal/descriptor"
)

type fetchConfigOptions struct {
	option.Cache
	option.Common
	option.Descriptor
	option.Platform
	option.Pretty
	option.Remote

	outputPath string
	targetRef  string
}

func fetchConfigCmd() *cobra.Command {
	var opts fetchConfigOptions
	cmd := &cobra.Command{
		Use:     "fetch-config [flags] <name>{:<tag>|@<digest>}",
		Aliases: []string{"get-config"},
		Short:   "[Preview] Fetch the config of a manifest from a remote registry",
		Long: `[Preview] Fetch the config of a manifest from a remote registry

** This command is in preview and under development. **

Example - Fetch the config:
  oras manifest fetch-config localhost:5000/hello:latest

Example - Fetch the config of certain platform:
  oras manifest fetch-config --platform 'linux/arm/v5' localhost:5000/hello:latest

Example - Fetch and print the prettified config:
  oras manifest fetch-config --pretty localhost:5000/hello:latest

Example - Fetch the config and save it to a local file:
  oras manifest fetch-config --output config.json localhost:5000/hello:latest

Example - Fetch the descriptor of the config:
  oras manifest fetch-config --descriptor localhost:5000/hello:latest

Example - Fetch and print the prettified descriptor of the config:
  oras manifest fetch-config --descriptor --pretty localhost:5000/hello:latest
`,
		Args: cobra.ExactArgs(1),
		PreRunE: func(cmd *cobra.Command, args []string) error {
			if opts.outputPath == "-" && opts.OutputDescriptor {
				return errors.New("`--output -` cannot be used with `--descriptor` at the same time")
			}
			return option.Parse(&opts)
		},
		RunE: func(cmd *cobra.Command, args []string) error {
			opts.targetRef = args[0]
			return fetchConfig(opts)
		},
	}

	cmd.Flags().StringVarP(&opts.outputPath, "output", "o", "", "file `path` to write the fetched config to, use - for stdout")
	option.ApplyFlags(&opts, cmd.Flags())
	return cmd
}

func fetchConfig(opts fetchConfigOptions) (fetchErr error) {
	ctx, _ := opts.SetLoggerLevel()

	repo, err := opts.NewRepository(opts.targetRef, opts.Common)
	if err != nil {
		return err
	}

	if repo.Reference.Reference == "" {
		return oerrors.NewErrInvalidReference(repo.Reference)
	}

	src, err := opts.CachedTarget(repo)
	if err != nil {
		return err
	}

	// fetch config descriptor
<<<<<<< HEAD
	configDesc, err := fetchConfigDesc(ctx, src, opts.targetRef, opts.OCIPlatform)
=======
	configDesc, err := fetchConfigDesc(ctx, src, opts.targetRef, opts.Platform.Platform)
>>>>>>> dd279cdd
	if err != nil {
		return err
	}

	if !opts.OutputDescriptor || opts.outputPath != "" {
		// fetch config content
		contentBytes, err := content.FetchAll(ctx, src, configDesc)
		if err != nil {
			return err
		}

		if opts.outputPath == "" || opts.outputPath == "-" {
			// output config content
			return opts.Output(os.Stdout, contentBytes)
		}

		// save config into the local file if the output path is provided
		if err = os.WriteFile(opts.outputPath, contentBytes, 0666); err != nil {
			return err
		}
	}

	if opts.OutputDescriptor {
		// output config's descriptor
		descBytes, err := json.Marshal(configDesc)
		if err != nil {
			return err
		}
		return opts.Output(os.Stdout, descBytes)
	}

	return nil
}

func fetchConfigDesc(ctx context.Context, src oras.ReadOnlyTarget, reference string, targetPlatform *ocispec.Platform) (ocispec.Descriptor, error) {
	// fetch manifest descriptor and content
	fetchOpts := oras.DefaultFetchBytesOptions
	fetchOpts.TargetPlatform = targetPlatform
	manifestDesc, manifestContent, err := oras.FetchBytes(ctx, src, reference, fetchOpts)
	if err != nil {
		return ocispec.Descriptor{}, err
	}

	if !descriptor.IsImageManifest(manifestDesc) {
		return ocispec.Descriptor{}, fmt.Errorf("%q is not an image manifest and does not have a config", manifestDesc.Digest)
	}

	// unmarshal manifest content to extract config descriptor
	var manifest ocispec.Manifest
	if err := json.Unmarshal(manifestContent, &manifest); err != nil {
		return ocispec.Descriptor{}, err
	}
	return manifest.Config, nil
}<|MERGE_RESOLUTION|>--- conflicted
+++ resolved
@@ -107,11 +107,7 @@
 	}
 
 	// fetch config descriptor
-<<<<<<< HEAD
-	configDesc, err := fetchConfigDesc(ctx, src, opts.targetRef, opts.OCIPlatform)
-=======
 	configDesc, err := fetchConfigDesc(ctx, src, opts.targetRef, opts.Platform.Platform)
->>>>>>> dd279cdd
 	if err != nil {
 		return err
 	}
