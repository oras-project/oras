--- conflicted
+++ resolved
@@ -24,7 +24,6 @@
 	ocispec "github.com/opencontainers/image-spec/specs-go/v1"
 	"github.com/spf13/cobra"
 	"oras.land/oras-go/v2"
-	"oras.land/oras-go/v2/content"
 	"oras.land/oras-go/v2/content/file"
 	"oras.land/oras/cmd/oras/internal/display"
 	"oras.land/oras/cmd/oras/internal/option"
@@ -138,22 +137,8 @@
 	fmt.Println("Pushed", opts.targetRef)
 	fmt.Println("Digest:", desc.Digest)
 
-<<<<<<< HEAD
 	// Export manifest
 	return opts.ExportManifest(ctx, desc, store)
-=======
-	// export manifest
-	if opts.manifestExport != "" {
-		manifestBytes, err := content.FetchAll(ctx, store, desc)
-		if err != nil {
-			return err
-		}
-		if err = os.WriteFile(opts.manifestExport, manifestBytes, 0666); err != nil {
-			return err
-		}
-	}
-	return nil
->>>>>>> 209b9451
 }
 
 func decodeJSON(filename string, v interface{}) error {
