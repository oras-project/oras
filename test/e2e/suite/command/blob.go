--- conflicted
+++ resolved
@@ -136,24 +136,14 @@
 			dstRepo := fmt.Sprintf(repoFmt, "delete", "no-ref")
 			ORAS("cp", RegistryRef(Host, ImageRepo, foobar.Digest), RegistryRef(Host, dstRepo, foobar.Digest)).Exec()
 			ORAS("blob", "delete").ExpectFailure().Exec()
-<<<<<<< HEAD
-			ORAS("blob", "fetch", Reference(Host, dstRepo, foobar.FooBlobDigest), "--output", "-").MatchContent(foobar.FooBlobContent).Exec()
-=======
-			ORAS("blob", "fetch", RegistryRef(Host, dstRepo, deleteDigest), "--output", "-").MatchContent(deleteContent).Exec()
->>>>>>> f7909aa9
+			ORAS("blob", "fetch", RegistryRef(Host, dstRepo, foobar.FooBlobDigest), "--output", "-").MatchContent(foobar.FooBlobContent).Exec()
 		})
 
 		It("should fail if no force flag and descriptor flag is provided", func() {
 			dstRepo := fmt.Sprintf(repoFmt, "delete", "no-confirm")
-<<<<<<< HEAD
-			ORAS("cp", Reference(Host, ImageRepo, foobar.Digest), Reference(Host, dstRepo, foobar.Digest)).Exec()
-			ORAS("blob", "delete", Reference(Host, dstRepo, foobar.FooBlobDigest), "--descriptor").ExpectFailure().Exec()
-			ORAS("blob", "fetch", Reference(Host, dstRepo, foobar.FooBlobDigest), "--output", "-").MatchContent(foobar.FooBlobContent).Exec()
-=======
 			ORAS("cp", RegistryRef(Host, ImageRepo, foobar.Digest), RegistryRef(Host, dstRepo, foobar.Digest)).Exec()
-			ORAS("blob", "delete", RegistryRef(Host, dstRepo, deleteDigest), "--descriptor").ExpectFailure().Exec()
-			ORAS("blob", "fetch", RegistryRef(Host, dstRepo, deleteDigest), "--output", "-").MatchContent(deleteContent).Exec()
->>>>>>> f7909aa9
+			ORAS("blob", "delete", RegistryRef(Host, dstRepo, foobar.FooBlobDigest), "--descriptor").ExpectFailure().Exec()
+			ORAS("blob", "fetch", RegistryRef(Host, dstRepo, foobar.FooBlobDigest), "--output", "-").MatchContent(foobar.FooBlobContent).Exec()
 		})
 
 		It("should fail if the blob reference is not in the form of <name@digest>", func() {
@@ -186,13 +176,8 @@
 	When("running `blob delete`", func() {
 		It("should delete a blob with interactive confirmation", func() {
 			dstRepo := fmt.Sprintf(repoFmt, "delete", "prompt-confirmation")
-<<<<<<< HEAD
-			ORAS("cp", Reference(Host, ImageRepo, foobar.Digest), Reference(Host, dstRepo, foobar.Digest)).Exec()
-			toDeleteRef := Reference(Host, dstRepo, foobar.FooBlobDigest)
-=======
 			ORAS("cp", RegistryRef(Host, ImageRepo, foobar.Digest), RegistryRef(Host, dstRepo, foobar.Digest)).Exec()
-			toDeleteRef := RegistryRef(Host, dstRepo, deleteDigest)
->>>>>>> f7909aa9
+			toDeleteRef := RegistryRef(Host, dstRepo, foobar.FooBlobDigest)
 			ORAS("blob", "delete", toDeleteRef).
 				WithInput(strings.NewReader("y")).
 				MatchKeyWords("Deleted", toDeleteRef).Exec()
@@ -205,15 +190,9 @@
 
 		It("should delete a blob with force flag and output descriptor", func() {
 			dstRepo := fmt.Sprintf(repoFmt, "delete", "flag-confirmation")
-<<<<<<< HEAD
-			ORAS("cp", Reference(Host, ImageRepo, foobar.Digest), Reference(Host, dstRepo, foobar.Digest)).Exec()
-			toDeleteRef := Reference(Host, dstRepo, foobar.FooBlobDigest)
+			ORAS("cp", RegistryRef(Host, ImageRepo, foobar.Digest), RegistryRef(Host, dstRepo, foobar.Digest)).Exec()
+			toDeleteRef := RegistryRef(Host, dstRepo, foobar.FooBlobDigest)
 			ORAS("blob", "delete", toDeleteRef, "--force", "--descriptor").MatchContent(foobar.FooBlobDescriptor).Exec()
-=======
-			ORAS("cp", RegistryRef(Host, ImageRepo, foobar.Digest), RegistryRef(Host, dstRepo, foobar.Digest)).Exec()
-			toDeleteRef := RegistryRef(Host, dstRepo, deleteDigest)
-			ORAS("blob", "delete", toDeleteRef, "--force", "--descriptor").MatchContent(deleteDescriptor).Exec()
->>>>>>> f7909aa9
 			ORAS("blob", "delete", toDeleteRef).WithDescription("validate").ExpectFailure().MatchErrKeyWords("Error:", toDeleteRef, "the specified blob does not exist").Exec()
 		})
 
@@ -250,48 +229,27 @@
 
 	When("running `blob fetch`", func() {
 		It("should fetch blob descriptor ", func() {
-<<<<<<< HEAD
-			ORAS("blob", "fetch", Reference(Host, ImageRepo, foobar.FooBlobDigest), "--descriptor").
+			ORAS("blob", "fetch", RegistryRef(Host, ImageRepo, foobar.FooBlobDigest), "--descriptor").
 				MatchContent(foobar.FooBlobDescriptor).Exec()
 		})
 		It("should fetch blob content and output to stdout", func() {
-			ORAS("blob", "fetch", Reference(Host, ImageRepo, foobar.FooBlobDigest), "--output", "-").
+			ORAS("blob", "fetch", RegistryRef(Host, ImageRepo, foobar.FooBlobDigest), "--output", "-").
 				MatchContent(foobar.FooBlobContent).Exec()
-=======
-			ORAS("blob", "fetch", RegistryRef(Host, ImageRepo, foobar.Foo1BlobDigest), "--descriptor").
-				MatchContent(foobar.Foo1BlobDescriptor).Exec()
-		})
-		It("should fetch blob content and output to stdout", func() {
-			ORAS("blob", "fetch", RegistryRef(Host, ImageRepo, foobar.Foo1BlobDigest), "--output", "-").
-				MatchContent(foobar.Foo1BlobContent).Exec()
->>>>>>> f7909aa9
 		})
 		It("should fetch blob content and output to a file", func() {
 			tempDir := GinkgoT().TempDir()
 			contentPath := filepath.Join(tempDir, "fetched")
-<<<<<<< HEAD
-			ORAS("blob", "fetch", Reference(Host, ImageRepo, foobar.FooBlobDigest), "--output", contentPath).
+			ORAS("blob", "fetch", RegistryRef(Host, ImageRepo, foobar.FooBlobDigest), "--output", contentPath).
 				WithWorkDir(tempDir).Exec()
 			MatchFile(contentPath, foobar.FooBlobContent, DefaultTimeout)
-=======
-			ORAS("blob", "fetch", RegistryRef(Host, ImageRepo, foobar.Foo1BlobDigest), "--output", contentPath).
-				WithWorkDir(tempDir).Exec()
-			MatchFile(contentPath, foobar.Foo1BlobContent, DefaultTimeout)
->>>>>>> f7909aa9
 		})
 		It("should fetch blob descriptor and output content to a file", func() {
 			tempDir := GinkgoT().TempDir()
 			contentPath := filepath.Join(tempDir, "fetched")
-<<<<<<< HEAD
-			ORAS("blob", "fetch", Reference(Host, ImageRepo, foobar.FooBlobDigest), "--output", contentPath, "--descriptor").
+			ORAS("blob", "fetch", RegistryRef(Host, ImageRepo, foobar.FooBlobDigest), "--output", contentPath, "--descriptor").
 				MatchContent(foobar.FooBlobDescriptor).
 				WithWorkDir(tempDir).Exec()
 			MatchFile(contentPath, foobar.FooBlobContent, DefaultTimeout)
-=======
-			ORAS("blob", "fetch", RegistryRef(Host, ImageRepo, foobar.Foo1BlobDigest), "--output", contentPath, "--descriptor").
-				MatchContent(foobar.Foo1BlobDescriptor).
-				WithWorkDir(tempDir).Exec()
-			MatchFile(contentPath, foobar.Foo1BlobContent, DefaultTimeout)
 		})
 	})
 })
@@ -304,7 +262,7 @@
 	}
 	When("running `blob delete`", func() {
 		It("should not support deleting a blob", func() {
-			toDeleteRef := LayoutRef(prepare(RegistryRef(Host, ImageRepo, foobar.Tag)), deleteDigest)
+			toDeleteRef := LayoutRef(prepare(RegistryRef(Host, ImageRepo, foobar.Tag)), foobar.FooBlobDigest)
 			ORAS("blob", "delete", LayoutFlag, toDeleteRef).
 				WithInput(strings.NewReader("y")).
 				MatchErrKeyWords("Error:", "unknown flag", LayoutFlag).
@@ -316,30 +274,30 @@
 	When("running `blob fetch`", func() {
 		It("should fetch blob descriptor", func() {
 			root := prepare(RegistryRef(Host, ImageRepo, foobar.Tag))
-			ORAS("blob", "fetch", LayoutFlag, LayoutRef(root, foobar.Foo1BlobDigest), "--descriptor").
-				MatchContent(foobar.Foo1BlobDescriptor).Exec()
+			ORAS("blob", "fetch", LayoutFlag, LayoutRef(root, foobar.FooBlobDigest), "--descriptor").
+				MatchContent(foobar.FooBlobDescriptor).Exec()
 		})
 		It("should fetch blob content and output to stdout", func() {
 			root := prepare(RegistryRef(Host, ImageRepo, foobar.Tag))
-			ORAS("blob", "fetch", LayoutFlag, LayoutRef(root, foobar.Foo1BlobDigest), "--output", "-").
-				MatchContent(foobar.Foo1BlobContent).Exec()
+			ORAS("blob", "fetch", LayoutFlag, LayoutRef(root, foobar.FooBlobDigest), "--output", "-").
+				MatchContent(foobar.FooBlobContent).Exec()
 		})
 		It("should fetch blob content and output to a file", func() {
 			root := prepare(RegistryRef(Host, ImageRepo, foobar.Tag))
 			tempDir := GinkgoT().TempDir()
 			contentPath := filepath.Join(tempDir, "fetched")
-			ORAS("blob", "fetch", LayoutFlag, LayoutRef(root, foobar.Foo1BlobDigest), "--output", contentPath).
+			ORAS("blob", "fetch", LayoutFlag, LayoutRef(root, foobar.FooBlobDigest), "--output", contentPath).
 				WithWorkDir(tempDir).Exec()
-			MatchFile(contentPath, foobar.Foo1BlobContent, DefaultTimeout)
+			MatchFile(contentPath, foobar.FooBlobContent, DefaultTimeout)
 		})
 		It("should fetch blob descriptor and output content to a file", func() {
 			root := prepare(RegistryRef(Host, ImageRepo, foobar.Tag))
 			tempDir := GinkgoT().TempDir()
 			contentPath := filepath.Join(tempDir, "fetched")
-			ORAS("blob", "fetch", LayoutFlag, LayoutRef(root, foobar.Foo1BlobDigest), "--output", contentPath, "--descriptor").
-				MatchContent(foobar.Foo1BlobDescriptor).
+			ORAS("blob", "fetch", LayoutFlag, LayoutRef(root, foobar.FooBlobDigest), "--output", contentPath, "--descriptor").
+				MatchContent(foobar.FooBlobDescriptor).
 				WithWorkDir(tempDir).Exec()
-			MatchFile(contentPath, foobar.Foo1BlobContent, DefaultTimeout)
+			MatchFile(contentPath, foobar.FooBlobContent, DefaultTimeout)
 		})
 	})
 
@@ -369,7 +327,6 @@
 				MatchContent(fmt.Sprintf(pushDescFmt, mediaType)).Exec()
 			// validate
 			ORAS("blob", "fetch", LayoutRef(tmpRoot, pushDigest), LayoutFlag, "--output", "-").MatchContent(pushContent).Exec()
->>>>>>> f7909aa9
 		})
 	})
 })