--- conflicted
+++ resolved
@@ -20,18 +20,6 @@
 	"strings"
 
 	. "github.com/onsi/ginkgo/v2"
-<<<<<<< HEAD
-
-	. "oras.land/oras/test/e2e/internal/utils"
-)
-
-var pushContent = "test-blob"
-var pushLength = strconv.Itoa(len(pushContent))
-var pushDigest = "sha256:e1ca41574914ba00e8ed5c8fc78ec8efdfd48941c7e48ad74dad8ada7f2066d8"
-var wrongDigest = "sha256:e1ca41574914ba00e8ed5c8fc78ec8efdfd48941c7e48ad74dad8ada7f2066d9"
-var pushDescFmt = `{"mediaType":"%s","digest":"sha256:e1ca41574914ba00e8ed5c8fc78ec8efdfd48941c7e48ad74dad8ada7f2066d8","size":9}`
-var repoFmt = fmt.Sprintf("command/blob/push/%d/%%s", GinkgoRandomSeed())
-=======
 	. "oras.land/oras/test/e2e/internal/utils"
 )
 
@@ -41,7 +29,6 @@
 	wrongDigest = "sha256:e1ca41574914ba00e8ed5c8fc78ec8efdfd48941c7e48ad74dad8ada7f2066d9"
 	pushDescFmt = `{"mediaType":"%s","digest":"sha256:e1ca41574914ba00e8ed5c8fc78ec8efdfd48941c7e48ad74dad8ada7f2066d8","size":9}`
 )
->>>>>>> fe349b3d
 
 var _ = Describe("ORAS beginners:", func() {
 	repoFmt := fmt.Sprintf("command/blob/push/%d/%%s", GinkgoRandomSeed())
@@ -73,11 +60,7 @@
 
 			It("should fail to push a blob from stdin if invalid digest provided", func() {
 				repo := fmt.Sprintf(repoFmt, "invalid-stdin-digest")
-<<<<<<< HEAD
-				ORAS("blob", "push", Reference(Host, repo, wrongDigest), "-", "--size", pushLength).
-=======
 				ORAS("blob", "push", Reference(Host, repo, wrongDigest), "-", "--size", strconv.Itoa(len(pushContent))).
->>>>>>> fe349b3d
 					WithInput(strings.NewReader(pushContent)).WithFailureCheck().
 					Exec()
 			})
@@ -93,11 +76,7 @@
 			It("should fail to push a blob from file if invalid digest provided", func() {
 				repo := fmt.Sprintf(repoFmt, "invalid-stdin-size")
 				blobPath := WriteTempFile("blob", pushContent)
-<<<<<<< HEAD
-				ORAS("blob", "push", Reference(Host, repo, wrongDigest), blobPath, "--size", string(rune(len(pushContent)))).
-=======
 				ORAS("blob", "push", Reference(Host, repo, wrongDigest), blobPath, "--size", strconv.Itoa(len(pushContent))).
->>>>>>> fe349b3d
 					WithInput(strings.NewReader(pushContent)).WithFailureCheck().
 					Exec()
 			})
@@ -149,10 +128,7 @@
 })
 
 var _ = Describe("Common registry users:", func() {
-<<<<<<< HEAD
-=======
 	repoFmt := fmt.Sprintf("command/blob/push/%d/%%s", GinkgoRandomSeed())
->>>>>>> fe349b3d
 	When("running `blob push`", func() {
 		It("should push a blob from a file and output the descriptor with specific media-type", func() {
 			mediaType := "test.media"
@@ -171,11 +147,7 @@
 		It("should push a blob from a stdin and output the descriptor with specific media-type", func() {
 			mediaType := "test.media"
 			repo := fmt.Sprintf(repoFmt, "blob-file-media-type")
-<<<<<<< HEAD
-			ORAS("blob", "push", Reference(Host, repo, pushDigest), "-", "--media-type", mediaType, "--descriptor", "--size", pushLength).
-=======
 			ORAS("blob", "push", Reference(Host, repo, pushDigest), "-", "--media-type", mediaType, "--descriptor", "--size", strconv.Itoa(len(pushContent))).
->>>>>>> fe349b3d
 				WithInput(strings.NewReader(pushContent)).
 				MatchContent(fmt.Sprintf(pushDescFmt, mediaType)).Exec()
 			ORAS("blob", "fetch", Reference(Host, repo, pushDigest), "--output", "-").MatchContent(pushContent).Exec()
