--- conflicted
+++ resolved
@@ -23,10 +23,7 @@
 	. "github.com/onsi/gomega"
 	"github.com/onsi/gomega/gbytes"
 	"oras.land/oras/test/e2e/internal/testdata/foobar"
-<<<<<<< HEAD
 	"oras.land/oras/test/e2e/internal/testdata/multi_arch"
-=======
->>>>>>> 2d89bc8a
 	. "oras.land/oras/test/e2e/internal/utils"
 )
 
@@ -75,15 +72,9 @@
 		})
 
 		It("should not list repositories without a fully matched namespace", func() {
-<<<<<<< HEAD
-			dstRepo := "command-draft/images"
+			repo := "command-draft/images"
 			ORAS("cp", Reference(Host, Repo, foobar.Tag), Reference(Host, dstRepo, foobar.Tag)).
 				WithDescription("prepare destination repo: " + dstRepo).
-=======
-			repo := "command-draft/images"
-			ORAS("cp", Reference(Host, Repo, FoobarImageTag), Reference(Host, repo, FoobarImageTag)).
-				WithDescription("prepare destination repo: " + repo).
->>>>>>> 2d89bc8a
 				Exec()
 			ORAS("repo", "ls", Host).MatchKeyWords(Repo, repo).Exec()
 			session := ORAS("repo", "ls", Reference(Host, Namespace, "")).MatchKeyWords(Repo[len(Namespace)+1:]).Exec()
