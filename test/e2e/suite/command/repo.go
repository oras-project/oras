--- conflicted
+++ resolved
@@ -72,15 +72,9 @@
 		})
 
 		It("should not list repositories without a fully matched namespace", func() {
-<<<<<<< HEAD
-			dstRepo := "command-draft/images"
-			ORAS("cp", Reference(Host, Repo, foobar.Tag), Reference(Host, dstRepo, foobar.Tag)).
-				WithDescription("prepare destination repo: " + dstRepo).
-=======
 			repo := "command-draft/images"
 			ORAS("cp", Reference(Host, Repo, foobar.Tag), Reference(Host, repo, foobar.Tag)).
 				WithDescription("prepare destination repo: " + repo).
->>>>>>> e8bc5acd
 				Exec()
 			ORAS("repo", "ls", Host).MatchKeyWords(Repo, repo).Exec()
 			session := ORAS("repo", "ls", Reference(Host, Namespace, "")).MatchKeyWords(Repo[len(Namespace)+1:]).Exec()
@@ -111,8 +105,6 @@
 		It("should list partial tags via `last` flag", func() {
 			session := ORAS("repo", "tags", repoRef, "--last", foobar.Tag).MatchKeyWords(multi_arch.Tag).Exec()
 			Expect(session.Out).ShouldNot(gbytes.Say(foobar.Tag))
-<<<<<<< HEAD
-=======
 		})
 
 		It("Should list out tags associated to the provided reference", func() {
@@ -136,7 +128,6 @@
 				MatchKeyWords(tags...).
 				MatchErrKeyWords("Preview", foobar.Digest).Exec().Out
 			Expect(viaDigest).ShouldNot(gbytes.Say(multi_arch.Tag))
->>>>>>> e8bc5acd
 		})
 	})
 })