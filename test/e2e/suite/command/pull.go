--- conflicted
+++ resolved
@@ -39,11 +39,7 @@
 			pullRoot := "pulled"
 			tempDir := PrepareTempFiles()
 			stateKeys := append(foobar.ImageLayerStateKeys, foobar.ManifestStateKey, foobar.ImageConfigStateKey(configName))
-<<<<<<< HEAD
-			ORAS("pull", Reference(Host, ImageRepo, foobar.Tag), "-v", "--config", configName, "-o", pullRoot).
-=======
-			ORAS("pull", RegistryRef(Host, repo, tag), "-v", "--config", configName, "-o", pullRoot).
->>>>>>> f7909aa9
+			ORAS("pull", RegistryRef(Host, ImageRepo, foobar.Tag), "-v", "--config", configName, "-o", pullRoot).
 				MatchStatus(stateKeys, true, len(stateKeys)).
 				WithWorkDir(tempDir).Exec()
 			// check config
@@ -59,11 +55,7 @@
 					WithWorkDir(tempDir).Exec()
 			}
 
-<<<<<<< HEAD
-			ORAS("pull", Reference(Host, ImageRepo, foobar.Tag), "-v", "-o", pullRoot, "--keep-old-files").
-=======
-			ORAS("pull", RegistryRef(Host, repo, tag), "-v", "-o", pullRoot, "--keep-old-files").
->>>>>>> f7909aa9
+			ORAS("pull", RegistryRef(Host, ImageRepo, foobar.Tag), "-v", "-o", pullRoot, "--keep-old-files").
 				ExpectFailure().
 				WithDescription("fail if overwrite old files are disabled")
 		})
@@ -72,11 +64,7 @@
 			pullRoot := "pulled"
 			tempDir := PrepareTempFiles()
 			stateKeys := append(foobar.ImageLayerStateKeys, foobar.ManifestStateKey, foobar.ImageConfigStateKey(oras.MediaTypeUnknownConfig))
-<<<<<<< HEAD
-			ORAS("pull", Reference(Host, ImageRepo, foobar.Tag), "-v", "--config", fmt.Sprintf("%s:%s", configName, "???"), "-o", pullRoot).
-=======
-			ORAS("pull", RegistryRef(Host, repo, tag), "-v", "--config", fmt.Sprintf("%s:%s", configName, "???"), "-o", pullRoot).
->>>>>>> f7909aa9
+			ORAS("pull", RegistryRef(Host, ImageRepo, foobar.Tag), "-v", "--config", fmt.Sprintf("%s:%s", configName, "???"), "-o", pullRoot).
 				MatchStatus(stateKeys, true, len(stateKeys)).
 				WithWorkDir(tempDir).Exec()
 			// check config
@@ -90,11 +78,7 @@
 		})
 
 		It("should pull specific platform", func() {
-<<<<<<< HEAD
-			ORAS("pull", Reference(Host, ImageRepo, "multi"), "--platform", "linux/amd64", "-v", "-o", GinkgoT().TempDir()).
-=======
-			ORAS("pull", RegistryRef(Host, repo, "multi"), "--platform", "linux/amd64", "-v", "-o", GinkgoT().TempDir()).
->>>>>>> f7909aa9
+			ORAS("pull", RegistryRef(Host, ImageRepo, "multi"), "--platform", "linux/amd64", "-v", "-o", GinkgoT().TempDir()).
 				MatchStatus(multi_arch.ImageStateKeys, true, len(multi_arch.ImageStateKeys)).Exec()
 		})
 	})
