--- conflicted
+++ resolved
@@ -72,7 +72,6 @@
 
 var _ = Describe("1.1 registry users:", func() {
 	When("running `cp`", func() {
-<<<<<<< HEAD
 		It("should copy an artifact with blob", func() {
 			src := RegistryRef(ZOTHost, ArtifactRepo, blob.Tag)
 			dst := RegistryRef(ZOTHost, cpTestRepo("artifact-with-blob"), "copied")
@@ -84,12 +83,12 @@
 			src := RegistryRef(ZOTHost, ArtifactRepo, config.Tag)
 			dst := RegistryRef(ZOTHost, cpTestRepo("artifact-with-config"), "copied")
 			ORAS("cp", src, dst, "-v").MatchStatus(config.StateKeys, true, len(config.StateKeys)).Exec()
-=======
+		})
+
 		It("should copy an image to a new repository via tag", func() {
 			src := RegistryRef(ZOTHost, ImageRepo, foobar.Tag)
-			dst := RegistryRef(ZOTHost, cpTestRepo("tag"), "copiedTag")
+			dst := RegistryRef(ZOTHost, cpTestRepo("tag"), "copied")
 			ORAS("cp", src, dst, "-v").MatchStatus(foobarStates, true, len(foobarStates)).Exec()
->>>>>>> d69c7787
 			CompareRef(src, dst)
 		})
 
