/*
Copyright The ORAS Authors.
Licensed under the Apache License, Version 2.0 (the "License");
you may not use this file except in compliance with the License.
You may obtain a copy of the License at
http://www.apache.org/licenses/LICENSE-2.0
Unless required by applicable law or agreed to in writing, software
distributed under the License is distributed on an "AS IS" BASIS,
WITHOUT WARRANTIES OR CONDITIONS OF ANY KIND, either express or implied.
See the License for the specific language governing permissions and
limitations under the License.
*/

package command

import (
<<<<<<< HEAD
	"fmt"
=======
>>>>>>> 8760a997
	"os"
	"path/filepath"
	"strings"

	ocispec "github.com/opencontainers/image-spec/specs-go/v1"

	. "github.com/onsi/ginkgo/v2"
	"github.com/onsi/gomega"
<<<<<<< HEAD
	"github.com/onsi/gomega/gbytes"
	ocispec "github.com/opencontainers/image-spec/specs-go/v1"
	. "oras.land/oras/test/e2e/internal/utils"
)

func prepare(src string, dst string) {
	ORAS("cp", src, dst).Exec()
}

func validate(repoRef string, tag string, gone bool) {
	session := ORAS("repo", "tags", repoRef).Exec()
	if gone {
		Expect(session.Out).NotTo(gbytes.Say(tag))
	} else {
		Expect(session.Out).To(gbytes.Say(tag))
	}
}

=======
	. "oras.land/oras/test/e2e/internal/utils"
)

>>>>>>> 8760a997
var _ = Describe("ORAS beginners:", func() {
	When("running manifest command", func() {
		RunAndShowPreviewInHelp([]string{"manifest"})

		When("running `manifest push`", func() {
			RunAndShowPreviewInHelp([]string{"manifest", "push"}, PreviewDesc, ExampleDesc)
			It("should have flag for prettifying JSON output", func() {
				ORAS("manifest", "push", "--help").
					MatchKeyWords("--pretty", "prettify JSON").
					Exec()
			})

			It("should fail pushing without reference provided", func() {
				ORAS("manifest", "push").
<<<<<<< HEAD
					ExpectFailure().
=======
					WithFailureCheck().
					MatchErrKeyWords("Error:").
					Exec()
			})
		})

		When("running `manifest fetch`", func() {
			RunAndShowPreviewInHelp([]string{"manifest", "fetch"}, PreviewDesc, ExampleDesc)
			It("should call sub-commands with aliases", func() {
				ORAS("manifest", "get", "--help").
					MatchKeyWords("[Preview] Fetch", PreviewDesc, ExampleDesc).
					Exec()
			})
			It("should fail fetching manifest without reference provided", func() {
				ORAS("manifest", "fetch").
					WithFailureCheck().
>>>>>>> 8760a997
					MatchErrKeyWords("Error:").
					Exec()
			})
		})
		When("running `manifest delete`", func() {
			It("should cancel deletion without confirmation", func() {
				dstRepo := fmt.Sprintf(repoFmt, "delete", "no-confirm")
				prepare(Reference(Host, repo, foobarImage), Reference(Host, dstRepo, e2eImage))
				ORAS("manifest", "delete", Reference(Host, dstRepo, e2eImage)).
					MatchKeyWords("Operation cancelled.", "Are you sure you want to delete the manifest ", " and all tags associated with it?").Exec()
				validate(Reference(Host, dstRepo, ""), e2eImage, false)
			})

			It("should fail if descriptor flag is provided without confirmation flag", func() {
				dstRepo := fmt.Sprintf(repoFmt, "delete", "descriptor-without-confirm")
				prepare(Reference(Host, repo, foobarImage), Reference(Host, dstRepo, e2eImage))
				ORAS("manifest", "delete", Reference(Host, dstRepo, e2eImage), "--descriptor").ExpectFailure().Exec()
			})

			It("should fail if no blob reference provided", func() {
				dstRepo := fmt.Sprintf(repoFmt, "delete", "no-reference")
				prepare(Reference(Host, repo, foobarImage), Reference(Host, dstRepo, e2eImage))
				ORAS("manifest", "delete").ExpectFailure().Exec()
			})
		})
		When("running `manifest fetch-config`", func() {
			It("should show preview hint in the doc", func() {
				ORAS("manifest", "fetch-config", "--help").
					MatchKeyWords(PreviewDesc, ExampleDesc, "[Preview]", "\nUsage:").Exec()
			})

			It("should fail if no manifest reference provided", func() {
				ORAS("manifest", "fetch-config").ExpectFailure().Exec()
			})

			It("should fail if provided reference does not exist", func() {
<<<<<<< HEAD
				ORAS("manifest", "fetch-config", Reference(Host, Repo, "this-tag-should-not-exist")).ExpectFailure().Exec()
			})
			It("should fail fetching a config of non-image manifest type", func() {
				ORAS("manifest", "fetch-config", Reference(Host, Repo, MultiImageTag)).ExpectFailure().Exec()
=======
				ORAS("manifest", "fetch-config", Reference(Host, Repo, "this-tag-should-not-exist")).WithFailureCheck().Exec()
			})
			It("should fail fetching a config of non-image manifest type", func() {
				ORAS("manifest", "fetch-config", Reference(Host, Repo, MultiImageTag)).WithFailureCheck().Exec()
>>>>>>> 8760a997
			})
		})
	})
})

var _ = Describe("Common registry users:", func() {
	When("running `manifest fetch`", func() {
		It("should fetch manifest list with digest", func() {
			ORAS("manifest", "fetch", Reference(Host, Repo, MultiImageTag)).
				MatchContent(MultiImageManifest).Exec()
		})

		It("should fetch manifest list with tag", func() {
			ORAS("manifest", "fetch", Reference(Host, Repo, MultiImageTag)).
				MatchContent(MultiImageManifest).Exec()
		})

		It("should fetch manifest list to stdout", func() {
			ORAS("manifest", "fetch", Reference(Host, Repo, MultiImageTag), "--output", "-").
				MatchContent(MultiImageManifest).Exec()
		})

		It("should fetch manifest to file and output descriptor to stdout", func() {
			fetchPath := filepath.Join(GinkgoT().TempDir(), "fetchedImage")
			ORAS("manifest", "fetch", Reference(Host, Repo, MultiImageTag), "--output", fetchPath, "--descriptor").
				MatchContent(MultiImageDescriptor).Exec()
			MatchFile(fetchPath, MultiImageManifest, DefaultTimeout)
		})

		It("should fetch manifest via tag with platform selection", func() {
			ORAS("manifest", "fetch", Reference(Host, Repo, MultiImageTag), "--platform", "linux/amd64").
				MatchContent(LinuxAMD64ImageManifest).Exec()
		})

		It("should fetch manifest via digest with platform selection", func() {
			ORAS("manifest", "fetch", Reference(Host, Repo, MultiImageDigest), "--platform", "linux/amd64").
				MatchContent(LinuxAMD64ImageManifest).Exec()
		})

		It("should fetch manifest with platform validation", func() {
			ORAS("manifest", "fetch", Reference(Host, Repo, LinuxAMD64ImageDigest), "--platform", "linux/amd64").
				MatchContent(LinuxAMD64ImageManifest).Exec()
		})

		It("should fetch descriptor via digest", func() {
			ORAS("manifest", "fetch", Reference(Host, Repo, MultiImageDigest), "--descriptor").
				MatchContent(MultiImageDescriptor).Exec()
		})

		It("should fetch descriptor via digest with platform selection", func() {
			ORAS("manifest", "fetch", Reference(Host, Repo, MultiImageDigest), "--platform", "linux/amd64", "--descriptor").
				MatchContent(LinuxAMD64ImageIndexDescriptor).Exec()
		})

		It("should fetch descriptor via digest with platform validation", func() {
			ORAS("manifest", "fetch", Reference(Host, Repo, LinuxAMD64ImageDigest), "--platform", "linux/amd64", "--descriptor").
				MatchContent(LinuxAMD64ImageDescriptor).Exec()
		})

		It("should fetch descriptor via tag", func() {
			ORAS("manifest", "fetch", Reference(Host, Repo, MultiImageDigest), "--descriptor").
				MatchContent(MultiImageDescriptor).Exec()
		})

		It("should fetch descriptor via tag with platform selection", func() {
			ORAS("manifest", "fetch", Reference(Host, Repo, MultiImageDigest), "--platform", "linux/amd64", "--descriptor").
				MatchContent(LinuxAMD64ImageIndexDescriptor).Exec()
		})

		It("should fetch index content with media type assertion", func() {
			ORAS("manifest", "fetch", Reference(Host, Repo, MultiImageDigest), "--media-type", "application/vnd.oci.image.index.v1+json").
				MatchContent(MultiImageManifest).Exec()
		})

		It("should fetch index descriptor with media type assertion", func() {
			ORAS("manifest", "fetch", Reference(Host, Repo, MultiImageDigest), "--media-type", "application/vnd.oci.image.index.v1+json", "--descriptor").
				MatchContent(MultiImageDescriptor).Exec()
		})

		It("should fetch image content with media type assertion and platform selection", func() {
			ORAS("manifest", "fetch", Reference(Host, Repo, MultiImageTag), "--platform", "linux/amd64", "--media-type", "application/vnd.oci.image.index.v1+json,application/vnd.oci.image.manifest.v1+json").
				MatchContent(LinuxAMD64ImageManifest).Exec()
			ORAS("manifest", "fetch", Reference(Host, Repo, MultiImageDigest), "--platform", "linux/amd64", "--media-type", "application/vnd.oci.image.index.v1+json,application/vnd.oci.image.manifest.v1+json", "--descriptor").
				MatchContent(LinuxAMD64ImageIndexDescriptor).Exec()
		})

		It("should fetch image descriptor with media type assertion and platform selection", func() {
			ORAS("manifest", "fetch", Reference(Host, Repo, MultiImageTag), "--platform", "linux/amd64", "--media-type", "application/vnd.oci.image.index.v1+json,application/vnd.oci.image.manifest.v1+json", "--descriptor").
				MatchContent(LinuxAMD64ImageIndexDescriptor).Exec()
			ORAS("manifest", "fetch", Reference(Host, Repo, MultiImageDigest), "--platform", "linux/amd64", "--media-type", "application/vnd.oci.image.index.v1+json,application/vnd.oci.image.manifest.v1+json", "--descriptor").
				MatchContent(LinuxAMD64ImageIndexDescriptor).Exec()
		})

		It("should fetch image content with media type assertion and platform validation", func() {
			ORAS("manifest", "fetch", Reference(Host, Repo, LinuxAMD64ImageDigest), "--platform", "linux/amd64", "--media-type", "application/vnd.oci.image.manifest.v1+json").
				MatchContent(LinuxAMD64ImageManifest).Exec()
		})

		It("should fetch image descriptor with media type assertion and platform validation", func() {
			ORAS("manifest", "fetch", Reference(Host, Repo, LinuxAMD64ImageDigest), "--platform", "linux/amd64", "--media-type", "application/vnd.oci.image.manifest.v1+json", "--descriptor").
				MatchContent(LinuxAMD64ImageDescriptor).Exec()
		})

		It("should fail to fetch image if media type assertion fails", func() {
			ORAS("manifest", "fetch", Reference(Host, Repo, LinuxAMD64ImageDigest), "--media-type", "this.will.not.be.found").
<<<<<<< HEAD
				ExpectFailure().
=======
				WithFailureCheck().
>>>>>>> 8760a997
				MatchErrKeyWords(LinuxAMD64ImageDigest, "error: ", "not found").Exec()
		})
	})

	When("running `manifest push`", func() {
		manifest := `{"schemaVersion":2,"mediaType":"application/vnd.oci.image.manifest.v1+json","config":{"mediaType":"application/vnd.oci.image.config.v1+json","digest":"sha256:fe9dbc99451d0517d65e048c309f0b5afb2cc513b7a3d456b6cc29fe641386c5","size":53},"layers":[]}`
		digest := "sha256:bc1a59d49fc7c7b0a31f22ca0c743ecdabdb736777e3d9672fa9d97b4fe323f4"
		descriptor := "{\"mediaType\":\"application/vnd.oci.image.manifest.v1+json\",\"digest\":\"sha256:bc1a59d49fc7c7b0a31f22ca0c743ecdabdb736777e3d9672fa9d97b4fe323f4\",\"size\":247}"

		It("should push a manifest from stdin without media type flag", func() {
			tag := "from-stdin"
			ORAS("manifest", "push", Reference(Host, Repo, tag), "-").
				MatchKeyWords("Pushed", Reference(Host, Repo, tag), "Digest:", digest).
				WithInput(strings.NewReader(manifest)).Exec()
		})

		It("should push a manifest and output descriptor", func() {
			tag := "from-stdin"
			ORAS("manifest", "push", Reference(Host, Repo, tag), "-", "--descriptor").
				MatchContent(descriptor).
				WithInput(strings.NewReader(manifest)).Exec()
		})

		It("should push a manifest from file", func() {
			tempDir := GinkgoT().TempDir()
			manifestPath := filepath.Join(tempDir, "manifest.json")
			err := os.WriteFile(manifestPath, []byte(manifest), 0777)
			gomega.Expect(err).ToNot(gomega.HaveOccurred())

			tag := "from-file"
			ORAS("manifest", "push", Reference(Host, Repo, tag), manifestPath, "--media-type", ocispec.MediaTypeImageManifest).
				MatchKeyWords("Pushed", Reference(Host, Repo, tag), "Digest:", digest).
				WithInput(strings.NewReader(manifest)).Exec()
		})

		It("should push a manifest from stdin with media type flag", func() {
			manifest := `{"schemaVersion":2,"config":{"mediaType":"application/vnd.oci.image.config.v1+json","digest":"sha256:fe9dbc99451d0517d65e048c309f0b5afb2cc513b7a3d456b6cc29fe641386c5","size":53}}`
			digest := "sha256:0c2ae2c73c5dde0a42582d328b2e2ea43f36ba20f604fa8706f441ac8b0a3445"
			tag := "mediatype-flag"
			ORAS("manifest", "push", Reference(Host, Repo, tag), "-", "--media-type", ocispec.MediaTypeImageManifest).
				MatchKeyWords("Pushed", Reference(Host, Repo, tag), "Digest:", digest).
				WithInput(strings.NewReader(manifest)).Exec()

			ORAS("manifest", "push", Reference(Host, Repo, ""), "-").
				WithInput(strings.NewReader(manifest)).
<<<<<<< HEAD
				ExpectFailure().
=======
				WithFailureCheck().
>>>>>>> 8760a997
				WithDescription("fail if no media type flag provided").Exec()
		})
	})

	When("running `manifest fetch-config`", func() {
		It("should fetch a config via a tag", func() {
			ORAS("manifest", "fetch-config", Reference(Host, Repo, FoobarImageTag)).
				MatchContent("{}").Exec()
		})

		It("should fetch a config descriptor via a tag", func() {
			ORAS("manifest", "fetch-config", "--descriptor", Reference(Host, Repo, FoobarImageTag)).
				MatchContent(FoobarConfigDesc).Exec()
		})

		It("should fetch a config via digest", func() {
			ORAS("manifest", "fetch-config", Reference(Host, Repo, FoobarImageTag)).
				MatchContent("{}").Exec()
		})

		It("should fetch a config descriptor via a digest", func() {
			ORAS("manifest", "fetch-config", "--descriptor", Reference(Host, Repo, FoobarImageDigest)).
				MatchContent(FoobarConfigDesc).Exec()
		})

		It("should fetch a config of a specific platform", func() {
			ORAS("manifest", "fetch-config", "--platform", "linux/amd64", Reference(Host, Repo, MultiImageTag)).
				MatchContent(LinuxAMD64ImageConfig).Exec()
		})

		It("should fetch a config descriptor of a specific platform", func() {
			ORAS("manifest", "fetch-config", "--descriptor", "--platform", "linux/amd64", Reference(Host, Repo, MultiImageTag)).
				MatchContent(LinuxAMD64ImageConfigDescriptor).Exec()
<<<<<<< HEAD
		})
	})

	When("running `manifest delete`", func() {
		It("should do confirmed deletion via input", func() {
			dstRepo := fmt.Sprintf(repoFmt, "delete", "confirm-input")
			prepare(Reference(Host, repo, foobarImage), Reference(Host, dstRepo, e2eImage))
			ORAS("manifest", "delete", Reference(Host, dstRepo, e2eImage)).
				WithInput(strings.NewReader("y")).Exec()
			validate(Reference(Host, dstRepo, ""), e2eImage, true)
		})

		It("should do confirmed deletion via flag", func() {
			dstRepo := fmt.Sprintf(repoFmt, "delete", "confirm-flag")
			prepare(Reference(Host, repo, foobarImage), Reference(Host, dstRepo, e2eImage))
			ORAS("manifest", "delete", Reference(Host, dstRepo, e2eImage), "-f").Exec()
			validate(Reference(Host, dstRepo, ""), e2eImage, true)
		})

		It("should do confirmed deletion and output descriptor", func() {
			dstRepo := fmt.Sprintf(repoFmt, "delete", "output-descriptor")
			prepare(Reference(Host, repo, foobarImage), Reference(Host, dstRepo, e2eImage))
			ORAS("manifest", "delete", Reference(Host, dstRepo, e2eImage), "-f", "--descriptor").
				MatchContent("{\"mediaType\":\"application/vnd.oci.image.manifest.v1+json\",\"digest\":\"sha256:fd6ed2f36b5465244d5dc86cb4e7df0ab8a9d24adc57825099f522fe009a22bb\",\"size\":851}").
				WithDescription("cancel without confirmation").Exec()
			validate(Reference(Host, dstRepo, ""), e2eImage, true)
=======
>>>>>>> 8760a997
		})
	})
})<|MERGE_RESOLUTION|>--- conflicted
+++ resolved
@@ -14,19 +14,13 @@
 package command
 
 import (
-<<<<<<< HEAD
 	"fmt"
-=======
->>>>>>> 8760a997
 	"os"
 	"path/filepath"
 	"strings"
 
-	ocispec "github.com/opencontainers/image-spec/specs-go/v1"
-
 	. "github.com/onsi/ginkgo/v2"
 	"github.com/onsi/gomega"
-<<<<<<< HEAD
 	"github.com/onsi/gomega/gbytes"
 	ocispec "github.com/opencontainers/image-spec/specs-go/v1"
 	. "oras.land/oras/test/e2e/internal/utils"
@@ -45,11 +39,6 @@
 	}
 }
 
-=======
-	. "oras.land/oras/test/e2e/internal/utils"
-)
-
->>>>>>> 8760a997
 var _ = Describe("ORAS beginners:", func() {
 	When("running manifest command", func() {
 		RunAndShowPreviewInHelp([]string{"manifest"})
@@ -64,9 +53,6 @@
 
 			It("should fail pushing without reference provided", func() {
 				ORAS("manifest", "push").
-<<<<<<< HEAD
-					ExpectFailure().
-=======
 					WithFailureCheck().
 					MatchErrKeyWords("Error:").
 					Exec()
@@ -83,7 +69,6 @@
 			It("should fail fetching manifest without reference provided", func() {
 				ORAS("manifest", "fetch").
 					WithFailureCheck().
->>>>>>> 8760a997
 					MatchErrKeyWords("Error:").
 					Exec()
 			})
@@ -120,17 +105,10 @@
 			})
 
 			It("should fail if provided reference does not exist", func() {
-<<<<<<< HEAD
-				ORAS("manifest", "fetch-config", Reference(Host, Repo, "this-tag-should-not-exist")).ExpectFailure().Exec()
-			})
-			It("should fail fetching a config of non-image manifest type", func() {
-				ORAS("manifest", "fetch-config", Reference(Host, Repo, MultiImageTag)).ExpectFailure().Exec()
-=======
 				ORAS("manifest", "fetch-config", Reference(Host, Repo, "this-tag-should-not-exist")).WithFailureCheck().Exec()
 			})
 			It("should fail fetching a config of non-image manifest type", func() {
 				ORAS("manifest", "fetch-config", Reference(Host, Repo, MultiImageTag)).WithFailureCheck().Exec()
->>>>>>> 8760a997
 			})
 		})
 	})
@@ -236,11 +214,7 @@
 
 		It("should fail to fetch image if media type assertion fails", func() {
 			ORAS("manifest", "fetch", Reference(Host, Repo, LinuxAMD64ImageDigest), "--media-type", "this.will.not.be.found").
-<<<<<<< HEAD
-				ExpectFailure().
-=======
 				WithFailureCheck().
->>>>>>> 8760a997
 				MatchErrKeyWords(LinuxAMD64ImageDigest, "error: ", "not found").Exec()
 		})
 	})
@@ -286,11 +260,7 @@
 
 			ORAS("manifest", "push", Reference(Host, Repo, ""), "-").
 				WithInput(strings.NewReader(manifest)).
-<<<<<<< HEAD
-				ExpectFailure().
-=======
 				WithFailureCheck().
->>>>>>> 8760a997
 				WithDescription("fail if no media type flag provided").Exec()
 		})
 	})
@@ -324,7 +294,6 @@
 		It("should fetch a config descriptor of a specific platform", func() {
 			ORAS("manifest", "fetch-config", "--descriptor", "--platform", "linux/amd64", Reference(Host, Repo, MultiImageTag)).
 				MatchContent(LinuxAMD64ImageConfigDescriptor).Exec()
-<<<<<<< HEAD
 		})
 	})
 
@@ -351,8 +320,6 @@
 				MatchContent("{\"mediaType\":\"application/vnd.oci.image.manifest.v1+json\",\"digest\":\"sha256:fd6ed2f36b5465244d5dc86cb4e7df0ab8a9d24adc57825099f522fe009a22bb\",\"size\":851}").
 				WithDescription("cancel without confirmation").Exec()
 			validate(Reference(Host, dstRepo, ""), e2eImage, true)
-=======
->>>>>>> 8760a997
 		})
 	})
 })