--- conflicted
+++ resolved
@@ -86,11 +86,7 @@
 				prepare(RegistryRef(Host, ImageRepo, foobar.Tag), RegistryRef(Host, dstRepo, tempTag))
 				ORAS("manifest", "delete", RegistryRef(Host, dstRepo, tempTag)).
 					MatchKeyWords("Operation cancelled.", "Are you sure you want to delete the manifest ", " and all tags associated with it?").Exec()
-<<<<<<< HEAD
-				validateTag(Reference(Host, dstRepo, ""), tempTag, false)
-=======
-				validate(RegistryRef(Host, dstRepo, ""), tempTag, false)
->>>>>>> f7909aa9
+				validateTag(RegistryRef(Host, dstRepo, ""), tempTag, false)
 			})
 
 			It("should fail if descriptor flag is provided without confirmation flag", func() {
@@ -336,24 +332,14 @@
 			prepare(RegistryRef(Host, ImageRepo, foobar.Tag), RegistryRef(Host, dstRepo, tempTag))
 			ORAS("manifest", "delete", RegistryRef(Host, dstRepo, tempTag)).
 				WithInput(strings.NewReader("y")).Exec()
-<<<<<<< HEAD
-			validateTag(Reference(Host, dstRepo, ""), tempTag, true)
-=======
-			validate(RegistryRef(Host, dstRepo, ""), tempTag, true)
->>>>>>> f7909aa9
+			validateTag(RegistryRef(Host, dstRepo, ""), tempTag, true)
 		})
 
 		It("should do confirmed deletion via flag", func() {
 			dstRepo := fmt.Sprintf(repoFmt, "delete", "confirm-flag")
-<<<<<<< HEAD
-			prepare(Reference(Host, ImageRepo, foobar.Tag), Reference(Host, dstRepo, tempTag))
-			ORAS("manifest", "delete", Reference(Host, dstRepo, tempTag), "-f").Exec()
-			validateTag(Reference(Host, dstRepo, ""), tempTag, true)
-=======
 			prepare(RegistryRef(Host, ImageRepo, foobar.Tag), RegistryRef(Host, dstRepo, tempTag))
 			ORAS("manifest", "delete", RegistryRef(Host, dstRepo, tempTag), "-f").Exec()
-			validate(RegistryRef(Host, dstRepo, ""), tempTag, true)
->>>>>>> f7909aa9
+			validateTag(RegistryRef(Host, dstRepo, ""), tempTag, true)
 		})
 
 		It("should do forced deletion and output descriptor", func() {
@@ -362,11 +348,7 @@
 			ORAS("manifest", "delete", RegistryRef(Host, dstRepo, tempTag), "-f", "--descriptor").
 				MatchContent("{\"mediaType\":\"application/vnd.oci.image.manifest.v1+json\",\"digest\":\"sha256:fd6ed2f36b5465244d5dc86cb4e7df0ab8a9d24adc57825099f522fe009a22bb\",\"size\":851}").
 				WithDescription("cancel without confirmation").Exec()
-<<<<<<< HEAD
-			validateTag(Reference(Host, dstRepo, ""), tempTag, true)
-=======
-			validate(RegistryRef(Host, dstRepo, ""), tempTag, true)
->>>>>>> f7909aa9
+			validateTag(RegistryRef(Host, dstRepo, ""), tempTag, true)
 		})
 
 		It("should succeed when deleting a non-existent manifest with force flag set", func() {
