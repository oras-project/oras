/*
Copyright The ORAS Authors.
Licensed under the Apache License, Version 2.0 (the "License");
you may not use this file except in compliance with the License.
You may obtain a copy of the License at
http://www.apache.org/licenses/LICENSE-2.0
Unless required by applicable law or agreed to in writing, software
distributed under the License is distributed on an "AS IS" BASIS,
WITHOUT WARRANTIES OR CONDITIONS OF ANY KIND, either express or implied.
See the License for the specific language governing permissions and
limitations under the License.
*/

package scenario

import (
	"time"

	. "github.com/onsi/ginkgo/v2"
	. "oras.land/oras/test/e2e/internal/utils"
)

var _ = Describe("Common registry user", Ordered, func() {
	When("logging out", Ordered, func() {
		It("should use logout command to logout", func() {
			ORAS("logout", Host, "--registry-config", AuthConfigPath).Exec()
		})

		It("should run commands without logging in", func() {
			RunWithoutLogin("attach", Host+"/repo:tag", "-a", "test=true", "--artifact-type", "doc/example")
			RunWithoutLogin("copy", Host+"/repo:from", Host+"/repo:to")
			RunWithoutLogin("discover", Host+"/repo:tag")
			RunWithoutLogin("push", "-a", "key=value", Host+"/repo:tag")
			RunWithoutLogin("pull", Host+"/repo:tag")
			RunWithoutLogin("manifest", "fetch", Host+"/repo:tag")
<<<<<<< HEAD
			RunWithoutLogin("repo", "ls", Host)
			RunWithoutLogin("repo", "tags", Reference(Host, "repo", ""))
=======
			RunWithoutLogin("manifest", "fetch-config", Host+"/repo:tag")
>>>>>>> 561c3c26
		})
	})

	When("logging in", func() {
		It("should use basic auth", func() {
			ORAS("login", Host, "-u", Username, "-p", Password, "--registry-config", AuthConfigPath).
				WithTimeOut(20*time.Second).
				MatchContent("Login Succeeded\n").
				MatchErrKeyWords("WARNING", "Using --password via the CLI is insecure", "Use --password-stdin").
				WithDescription("login with username&password flags").Exec()
		})
	})
})

func RunWithoutLogin(args ...string) {
	ORAS(append(args, "--registry-config", AuthConfigPath)...).
		WithFailureCheck().
		MatchErrKeyWords("Error:", "credential required").
		WithDescription("fail without logging in").Exec()
}<|MERGE_RESOLUTION|>--- conflicted
+++ resolved
@@ -33,12 +33,9 @@
 			RunWithoutLogin("push", "-a", "key=value", Host+"/repo:tag")
 			RunWithoutLogin("pull", Host+"/repo:tag")
 			RunWithoutLogin("manifest", "fetch", Host+"/repo:tag")
-<<<<<<< HEAD
 			RunWithoutLogin("repo", "ls", Host)
 			RunWithoutLogin("repo", "tags", Reference(Host, "repo", ""))
-=======
 			RunWithoutLogin("manifest", "fetch-config", Host+"/repo:tag")
->>>>>>> 561c3c26
 		})
 	})
 
