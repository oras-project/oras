--- conflicted
+++ resolved
@@ -33,15 +33,12 @@
 			RunWithoutLogin("push", "-a", "key=value", Host+"/repo:tag")
 			RunWithoutLogin("pull", Host+"/repo:tag")
 			RunWithoutLogin("manifest", "fetch", Host+"/repo:tag")
-<<<<<<< HEAD
 			RunWithoutLogin("blob", "delete", Host+"/repo@sha256:aaaaaaaaaaaaaaaaaaaaaaaaaaaaaaaaaaaaaaaaaaaaaaaaaaaaaaaaaaaaaaaa")
-=======
 			RunWithoutLogin("blob", "push", Host+"/repo", WriteTempFile("blob", "test"))
 			RunWithoutLogin("tag", Host+"/repo:tag", "tag1")
 			RunWithoutLogin("repo", "ls", Host)
 			RunWithoutLogin("repo", "tags", Reference(Host, "repo", ""))
 			RunWithoutLogin("manifest", "fetch-config", Host+"/repo:tag")
->>>>>>> b65ef54d
 		})
 	})
 
