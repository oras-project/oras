--- conflicted
+++ resolved
@@ -34,13 +34,10 @@
 			RunWithoutLogin("pull", Host+"/repo:tag")
 			RunWithoutLogin("manifest", "fetch", Host+"/repo:tag")
 			RunWithoutLogin("blob", "push", Host+"/repo", WriteTempFile("blob", "test"))
-<<<<<<< HEAD
-=======
 			RunWithoutLogin("tag", Host+"/repo:tag", "tag1")
 			RunWithoutLogin("repo", "ls", Host)
 			RunWithoutLogin("repo", "tags", Reference(Host, "repo", ""))
 			RunWithoutLogin("manifest", "fetch-config", Host+"/repo:tag")
->>>>>>> fe349b3d
 		})
 	})
 
