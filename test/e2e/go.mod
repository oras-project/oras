--- conflicted
+++ resolved
@@ -3,13 +3,8 @@
 go 1.22.0
 
 require (
-<<<<<<< HEAD
-	github.com/onsi/ginkgo/v2 v2.19.0
+	github.com/onsi/ginkgo/v2 v2.19.1
 	github.com/onsi/gomega v1.34.1
-=======
-	github.com/onsi/ginkgo/v2 v2.19.1
-	github.com/onsi/gomega v1.34.0
->>>>>>> f2affdd6
 	github.com/opencontainers/go-digest v1.0.0
 	github.com/opencontainers/image-spec v1.1.0
 	gopkg.in/yaml.v2 v2.4.0
@@ -24,14 +19,8 @@
 	golang.org/x/exp v0.0.0-20240719175910-8a7402abbf56 // indirect
 	golang.org/x/net v0.27.0 // indirect
 	golang.org/x/sync v0.7.0 // indirect
-<<<<<<< HEAD
 	golang.org/x/sys v0.22.0 // indirect
 	golang.org/x/text v0.16.0 // indirect
 	golang.org/x/tools v0.23.0 // indirect
-=======
-	golang.org/x/sys v0.21.0 // indirect
-	golang.org/x/text v0.15.0 // indirect
-	golang.org/x/tools v0.21.0 // indirect
->>>>>>> f2affdd6
 	gopkg.in/yaml.v3 v3.0.1 // indirect
 )