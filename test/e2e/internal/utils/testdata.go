--- conflicted
+++ resolved
@@ -18,13 +18,10 @@
 const (
 	PreviewDesc                     = "** This command is in preview and under development. **"
 	ExampleDesc                     = "\nExample - "
-<<<<<<< HEAD
 	ImageRepo                       = "command/images"
 	ArtifactRepo                    = "command/artifacts"
-=======
 	Repo                            = "command/images"
 	Namespace                       = "command"
->>>>>>> 8bda262f
 	FoobarImageTag                  = "foobar"
 	FoobarConfigDesc                = "{\"mediaType\":\"application/vnd.unknown.config.v1+json\",\"digest\":\"sha256:44136fa355b3678a1146ad16f7e8649e94fb4fc21fe77e8310c060f61caaff8a\",\"size\":2}"
 	MultiImageTag                   = "multi"
