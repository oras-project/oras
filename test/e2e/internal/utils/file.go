/*
Copyright The ORAS Authors.
Licensed under the Apache License, Version 2.0 (the "License");
you may not use this file except in compliance with the License.
You may obtain a copy of the License at
http://www.apache.org/licenses/LICENSE-2.0
Unless required by applicable law or agreed to in writing, software
distributed under the License is distributed on an "AS IS" BASIS,
WITHOUT WARRANTIES OR CONDITIONS OF ANY KIND, either express or implied.
See the License for the specific language governing permissions and
limitations under the License.
*/

package utils

import (
	"io"
	"io/fs"
	"os"
	"path/filepath"
	"regexp"
	"time"

	. "github.com/onsi/ginkgo/v2"
<<<<<<< HEAD
	"github.com/onsi/gomega"
=======
>>>>>>> fe349b3d
	. "github.com/onsi/gomega"
	"github.com/onsi/gomega/gbytes"
)

var testFileRoot string

// CopyTestData copies test data into the temp test folder.
func CopyTestData(dstRoot string) error {
	return filepath.WalkDir(testFileRoot, func(path string, d fs.DirEntry, err error) error {
		if err != nil {
			return err
		}
		if d.IsDir() {
			// ignore folder
			return nil
		}

		relPath, err := filepath.Rel(testFileRoot, path)
		if err != nil {
			return err
		}
		dstPath := filepath.Join(dstRoot, relPath)
		// make sure all parents are created
		if err := os.MkdirAll(filepath.Dir(dstPath), 0700); err != nil {
			return err
		}

		// copy with original folder structure
		return copyFile(path, dstPath)
	})
}

// MatchFile reads content from filepath, matches it with want with timeout.
func MatchFile(filepath string, want string, timeout time.Duration) {
	Expect(filepath).To(BeAnExistingFile())
	f, err := os.Open(filepath)
	Expect(err).ToNot(HaveOccurred())
	defer f.Close()
	want = regexp.QuoteMeta(want)
	Eventually(gbytes.BufferReader(f)).WithTimeout(timeout).Should(gbytes.Say(want))
}

// WriteTempFile writes content into name under a temp folder.
func WriteTempFile(name string, content string) (path string) {
	tempDir := GinkgoT().TempDir()
	path = filepath.Join(tempDir, name)
<<<<<<< HEAD
	err := os.WriteFile(path, []byte(content), 0777)
	Expect(err).ToNot(gomega.HaveOccurred())
=======
	err := os.WriteFile(path, []byte(content), 0666)
	Expect(err).ToNot(HaveOccurred())
>>>>>>> fe349b3d
	return path
}

func copyFile(srcFile, dstFile string) error {
	to, err := os.Create(dstFile)
	if err != nil {
		return err
	}
	defer to.Close()

	from, err := os.Open(srcFile)
	if err != nil {
		return err
	}
	defer from.Close()

	_, err = io.Copy(to, from)
	return err
}<|MERGE_RESOLUTION|>--- conflicted
+++ resolved
@@ -22,10 +22,6 @@
 	"time"
 
 	. "github.com/onsi/ginkgo/v2"
-<<<<<<< HEAD
-	"github.com/onsi/gomega"
-=======
->>>>>>> fe349b3d
 	. "github.com/onsi/gomega"
 	"github.com/onsi/gomega/gbytes"
 )
@@ -72,13 +68,8 @@
 func WriteTempFile(name string, content string) (path string) {
 	tempDir := GinkgoT().TempDir()
 	path = filepath.Join(tempDir, name)
-<<<<<<< HEAD
-	err := os.WriteFile(path, []byte(content), 0777)
-	Expect(err).ToNot(gomega.HaveOccurred())
-=======
 	err := os.WriteFile(path, []byte(content), 0666)
 	Expect(err).ToNot(HaveOccurred())
->>>>>>> fe349b3d
 	return path
 }
 
