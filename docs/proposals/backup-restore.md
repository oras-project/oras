# Proposal: Portable Backup and Restore of OCI Artifacts and Images

<<<<<<< HEAD
Authors: @TerryHowe @FeynmanZhou 
=======
The backup and restore commands will add the capability to backup a list of artifacts from a registry and restore them to another registry.
Backup and restore will be supported for any OCI compatible artifact (e.g. container images, helm charts, configuration files,...).
>>>>>>> 6d495c98

## Overview

As the adoption of referrers and OCI artifacts expands beyond container images to include signatures, SBOMs, Helm charts, and other supply chain metadata, users face increasing challenges in managing and preserving complete repository states across environments. Existing tooling lacks a consistent and efficient way to perform portable, repository-level backups and restores that include all images and associated referrers.

This proposal introduces a holistic solution with two new commands `oras backup` and `oras restore` to the ORAS CLI to address these gaps. The proposed solution enables users to archive entire repositories or specific tagged artifacts from an OCI registry into a portable, structured format (directory or archive), and to restore them reliably back into any registry. This supports critical scenarios such as disaster recovery, migration between environments, air-gapped deployments, and supply chain integrity validation.

By providing native support for comprehensive backup and restore workflows, this enhancement improves user experience, simplifies operational tooling, and ensures that all artifacts including linked referrers are preserved with integrity and fidelity according to OCI specifications.

## Problem Statement & Motivation

Problem statement and motivation are documented in the [scenario doc](https://github.com/oras-project/oras/pull/1778).

## Scenarios

The [scenario doc](https://github.com/oras-project/oras/pull/1778) illustrates real-world scenarios highlighting these challenges and how unified, structured backup and restore functionality built into `oras` can significantly improve user experience, operational efficiency, and supply chain security.

## Existing Solutions

* `docker save/load` supports exporting and importing images but not referrers or OCI artifacts.
* `oras pull/push` handles single artifacts, but not repository-level operations.
* Users can write scripts to persist multiple artifacts and repositories in local OCI layout and distribute to registries via `oras copy`, but it's error-prone for users to do so.

## Proposal

This document proposes two new command sets, `oras backup` and `oras restore`, to address the identified problems and support the scenarios outlined above. It also describes the desired user experience for backing up and restoring artifacts, images, and repositories between a registry and the local environment. This proposal meets user expectations of portability, structure, and artifact completeness using OCI specifications.

### New Command/Parameters in the CLI

#### Command: `oras backup`

**Short summary:**
Backup OCI artifacts and repositories from a registry into a structured, portable OCI image layout or archive tarball file locally.

**Syntax:**
```console
oras backup --flags <registry>/<repository>[:<ref1>[,<ref2>...]] [...]
```

**Output:**
An OCI image layout directory or `.tar` archive containing the images, artifacts, their metadata, and optional referrers.

**New Flags:**

* `--output <path>`: Required. Target directory path or tar file path to write in local filesystem.
* `--include-referrers`: Back up the image and its linked referrers (e.g., attestations, SBOMs).

> [!NOTE] 
> The file extension determines the output format. If the output path does not include a file extension, it is assumed that the output should be a directory. When an unsupported extension such as `.zip` or `.tar.gz` is specified, `oras` should display a warning indicating that the format is not supported. In such cases, it will proceed to create a directory at the specified path instead.

**Common flags:**

<<<<<<< HEAD
* `--concurrency <int>`: Number of parallel fetch operations. Default: `3`.
* `--plain-http`: Allow insecure connections to registry without SSL check.
* `--insecure`: Allow connections to registries without valid TLS certificates.
* `--registry-config <path>`: Path to the authentication configuration file for the registry.
* `--username <string>`: Username for authenticating to the registry.
* `--password <string>`: Password for authenticating to the registry.
* `--password-stdin`: Read password from stdin.
* `--identity-token <string>`: Use bearer token for authentication.
* `--identity-token-stdin`: Read identity token from stdin.
* `--ca-file <path>`: Path to custom CA certificate file.
* `--cert-file <path>`: Path to client TLS certificate file.
* `--key-file <path>`: Path to client private key file.
* `--resolve <host:port:address[:address_port]>`: Customized DNS for registry.
* `--debug`: Output debug logs (implies `--no-tty`).
* `--no-tty`: Disable progress bars
=======
The backup command will read a list of artifacts from the command line or from standard input.
It will support writing to a directory or compressed tar file.
>>>>>>> 6d495c98

#### Command: `oras restore`

**Short summary:**
Restore OCI artifacts or images from a local OCI image layout or archive into a registry.

<<<<<<< HEAD
**Syntax:**
```console
oras restore --flags <registry>/<repository>[:<ref1>[,<ref2>...]] [...]
```

**Output:**
Artifacts are uploaded to the target registry/registries as specified.

**New flags:**

- `--input <path>`: Required. Restore from a folder or archive file to registry.
- `--exclude-referrers`: Restore the image from backup without the referrers

**Common flags:**

* `--concurrency <int>`: Number of parallel upload operations. Default: `3`.
* `--plain-http`: Allow insecure connections to registry without SSL check.
* `--insecure`: Allow connections to registries without valid TLS certificates.
* `--registry-config <path>`: Path to the authentication configuration file for the registry.
* `--username <string>`: Username for authenticating to the registry.
* `--password <string>`: Password for authenticating to the registry.
* `--password-stdin`: Read password from stdin.
* `--identity-token <string>`: Use bearer token for authentication.
* `--identity-token-stdin`: Read identity token from stdin.
* `--ca-file <path>`: Path to custom CA certificate file.
* `--cert-file <path>`: Path to client TLS certificate file.
* `--key-file <path>`: Path to client private key file.
* `--resolve <host:port:address[:address_port]>`: Customized DNS for registry.
* `--debug`: Output debug logs (implies `--no-tty`).
* `--distribution-spec string`: [Preview] set OCI distribution spec version and API option for target. Options: v1.1-referrers-tag, v1.1-referrers-api
* `--no-tty`: Disable progress bars.

### User Experience in the CLI

**Offline Snapshot for Air-Gapped Environments**

Create a snapshot of a sample image `registry-a.k8s.io/kube-apiserver:v1` and its referrer (e.g. signature) for an air-gapped environment:
=======
It is mandatory to specify `--output` argument with the destination.
The source artifacts may be read from different registries although the example reads artifacts from one registry.
If no reference tag or digest is specified, the entire repository will be copied.

The output directory structure is a single OCI layout containing all of the artifacts.
Each artifact in the output OCI layout will be tagged with the name of source.
For example, the `registry.k8s.io/kube-apiserver-arm64:v1.31.0` artifact will be tagged `registry.k8s.io/kube-apiserver-arm64:v1.31.0`.

```bash
% oras repo tags --oci-layout ./mirror
registry.k8s.io/kube-apiserver-arm64:v1.31.0
registry.k8s.io/kube-apiserver-arm64:v1.32.0
registry.k8s.io/kube-controller-manager-arm64:v1.31.0
```

The backup command will also have the ability to write output to a new compressed tar file where the contents are in a single oci-layout
format. For example:
>>>>>>> 6d495c98

```console
oras backup registry-a.k8s.io/kube-apiserver:v1 --include-referrers --output airgap-snapshot.tar
```

Transfer the `.tar` file to the air-gapped system via a secured channel. Restore the tarball from local to another registry:

<<<<<<< HEAD
```console
oras restore registry-b.k8s.io/kube-apiserver:v1 --input airgap-snapshot.tar
```

By default, the image and linked referrers are reliably restored to another registry with minimal steps. Users can use the `--exclude-referrers` flag to exclude linked referrers when using `oras restore`.

```console
$ oras discover registry-b.k8s.io/kube-apiserver:v1
registry-b.k8s.io/kube-apiserver@sha256:9081a6f83f4febf47369fc46b6f0f7683c7db243df5b43fc9defe51b0471a950
└── application/vnd.cncf.notary.signature
    └── sha256:78833f9c870d3b069cdd998cae33b935629399f24743e680ab3bebb90de76589
        └── [annotations]
            ├── org.opencontainers.image.created: "2025-06-10T20:25:53Z"
            └── io.cncf.notary.x509chain.thumbprint#S256: '["xxxxxx"]'
```

**Backup and Restore an Entire Repository and Tagged Artifacts**

Assume two tags `v1` and `v2` are stored in a repository `registry.k8s.io/kube-apiserver`. Backup the entire repo to a tarball and restore it to another registry:
=======
### oras restore
>>>>>>> 6d495c98

```console
# Backup a repository from a registry to a local compressed tarball. All tags and their referrers will be included.
oras backup --output backup.tar --include-referrers registry-a.k8s.io/kube-apiserver
```

Transfer the backup file to new environment via secure channels (e.g., BitLocker-enabled removable drives)

Restore images and referrer artifacts from a local backup file to a target registry. All tags and their referrers will be included by default.

```console
oras restore --input backup.tar registry-b.k8s.io/kube-apiserver
```

<<<<<<< HEAD
List all tags from the repo `registry-b.k8s.io/kube-apiserver`

```console
$ oras repo tags registry-b.k8s.io/kube-apiserver
v1
v2
=======
It is mandatory to specify `--input` argument with the source directory or file.
The destination registry that is being restored to may be different from the source registry.
An option will be provided to map repositories from the backup to different repositories on the destination registry.
For example, a backup of `foo.registry.example/test` can be restored to `bar.registry.example/another-test` where `test` is mapped to `another-test`.
The tags in the input OCI layout will be used to reconstruct the source.

The above restore example would result in:
```console
% oras repo ls localhost:15000/my-mirror
kube-apiserver-arm64
kube-controller-manager-arm64
% oras repo tags localhost:15000/my-mirror/kube-apiserver-arm64
v1.31.0
v1.32.0
>>>>>>> 6d495c98
```

**Backup and Restore Multiple Repositories**

<<<<<<< HEAD
Backup multiple repositories from a registry to a local OCI image layout

```console
$ oras backup registry.k8s.io/kube-apiserver registry.k8s.io/kube-controller-manager --output ./k8s-control-plane
```
=======
#### Restore from a compressed tar file
>>>>>>> 6d495c98

List the backup repositories in the OCI image layout. 

```console
$ oras repo list --oci-layout k8s-control-plane 
registry.k8s.io/kube-apiserver
registry.k8s.io/kube-controller-manager
```

Restore them from local OCI image layout to two repositories respectively in a registry

```console
oras restore localhost:5000/kube-apiserver localhost:5000/kube-controller-manager --input ./k8s-control-plane
```

## Summary

The `oras backup` and `oras restore` commands introduce a structured, OCI-compliant way to persist and rehydrate artifacts and referrers, bridging a critical gap in the current functionality of the `oras` CLI. This enhancement empowers users with flexible, scriptable, and portable tooling for registry state management.<|MERGE_RESOLUTION|>--- conflicted
+++ resolved
@@ -1,17 +1,10 @@
-# Proposal: Portable Backup and Restore of OCI Artifacts and Images
-
-<<<<<<< HEAD
-Authors: @TerryHowe @FeynmanZhou 
-=======
-The backup and restore commands will add the capability to backup a list of artifacts from a registry and restore them to another registry.
-Backup and restore will be supported for any OCI compatible artifact (e.g. container images, helm charts, configuration files,...).
->>>>>>> 6d495c98
+# Proposal: Portable Backup and Restore of OCI Artifacts, Images, and Repositories
 
 ## Overview
 
 As the adoption of referrers and OCI artifacts expands beyond container images to include signatures, SBOMs, Helm charts, and other supply chain metadata, users face increasing challenges in managing and preserving complete repository states across environments. Existing tooling lacks a consistent and efficient way to perform portable, repository-level backups and restores that include all images and associated referrers.
 
-This proposal introduces a holistic solution with two new commands `oras backup` and `oras restore` to the ORAS CLI to address these gaps. The proposed solution enables users to archive entire repositories or specific tagged artifacts from an OCI registry into a portable, structured format (directory or archive), and to restore them reliably back into any registry. This supports critical scenarios such as disaster recovery, migration between environments, air-gapped deployments, and supply chain integrity validation.
+This proposal introduces a holistic solution with two new commands `oras backup` and `oras restore` to the ORAS CLI to address these gaps. The proposed solution enables users to archive entire repositories or specific images with referrers from an OCI registry into a portable, structured format (directory or archive), and to restore them reliably back into any registry. This supports critical scenarios such as disaster recovery, migration between isolated environments, air-gapped deployments, and supply chain integrity validation.
 
 By providing native support for comprehensive backup and restore workflows, this enhancement improves user experience, simplifies operational tooling, and ensures that all artifacts including linked referrers are preserved with integrity and fidelity according to OCI specifications.
 
@@ -54,11 +47,10 @@
 * `--include-referrers`: Back up the image and its linked referrers (e.g., attestations, SBOMs).
 
 > [!NOTE] 
-> The file extension determines the output format. If the output path does not include a file extension, it is assumed that the output should be a directory. When an unsupported extension such as `.zip` or `.tar.gz` is specified, `oras` should display a warning indicating that the format is not supported. In such cases, it will proceed to create a directory at the specified path instead.
+> The file extension determines the output format. `oras` supports `.tar` archive as the default format since OCI and Docker ecosystem uses `.tar` archive. If the output path does not include a file extension, it is assumed that the output should be a directory. When an unsupported extension such as `.zip` or `.tar.gz` is specified, `oras` should display a warning indicating that the format is not supported. In such cases, it will proceed to create a directory at the specified path instead.
 
 **Common flags:**
 
-<<<<<<< HEAD
 * `--concurrency <int>`: Number of parallel fetch operations. Default: `3`.
 * `--plain-http`: Allow insecure connections to registry without SSL check.
 * `--insecure`: Allow connections to registries without valid TLS certificates.
@@ -74,17 +66,12 @@
 * `--resolve <host:port:address[:address_port]>`: Customized DNS for registry.
 * `--debug`: Output debug logs (implies `--no-tty`).
 * `--no-tty`: Disable progress bars
-=======
-The backup command will read a list of artifacts from the command line or from standard input.
-It will support writing to a directory or compressed tar file.
->>>>>>> 6d495c98
 
 #### Command: `oras restore`
 
 **Short summary:**
 Restore OCI artifacts or images from a local OCI image layout or archive into a registry.
 
-<<<<<<< HEAD
 **Syntax:**
 ```console
 oras restore --flags <registry>/<repository>[:<ref1>[,<ref2>...]] [...]
@@ -119,38 +106,39 @@
 
 ### User Experience in the CLI
 
-**Offline Snapshot for Air-Gapped Environments**
+The desired end-to-end user experience of using `oras backup` and `oras restore` to address the identified problems and support the outlined user scenarios is illustrated below.
+
+#### Offline Snapshot for Air-Gapped Environments
 
 Create a snapshot of a sample image `registry-a.k8s.io/kube-apiserver:v1` and its referrer (e.g. signature) for an air-gapped environment:
-=======
-It is mandatory to specify `--output` argument with the destination.
-The source artifacts may be read from different registries although the example reads artifacts from one registry.
-If no reference tag or digest is specified, the entire repository will be copied.
-
-The output directory structure is a single OCI layout containing all of the artifacts.
-Each artifact in the output OCI layout will be tagged with the name of source.
-For example, the `registry.k8s.io/kube-apiserver-arm64:v1.31.0` artifact will be tagged `registry.k8s.io/kube-apiserver-arm64:v1.31.0`.
-
-```bash
-% oras repo tags --oci-layout ./mirror
-registry.k8s.io/kube-apiserver-arm64:v1.31.0
-registry.k8s.io/kube-apiserver-arm64:v1.32.0
-registry.k8s.io/kube-controller-manager-arm64:v1.31.0
-```
-
-The backup command will also have the ability to write output to a new compressed tar file where the contents are in a single oci-layout
-format. For example:
->>>>>>> 6d495c98
 
 ```console
 oras backup registry-a.k8s.io/kube-apiserver:v1 --include-referrers --output airgap-snapshot.tar
 ```
 
+Upon success, the output will be:
+
+```console
+Pulled 1 descriptor(s) from registry-a.k8s.io/kube-apiserver:v1
+Found 1 linked referrer(s)
+Included referrers in backup: application/vnd.cncf.notary.signature
+Exported backup to airgap-snapshot.tar
+Backup completed: 2 artifact(s) written
+```
+
 Transfer the `.tar` file to the air-gapped system via a secured channel. Restore the tarball from local to another registry:
 
-<<<<<<< HEAD
 ```console
 oras restore registry-b.k8s.io/kube-apiserver:v1 --input airgap-snapshot.tar
+```
+
+Upon success, the output will be:
+
+```console
+Loaded 2 artifact(s) from airgap-snapshot.tar
+Pushed image to registry-b.k8s.io/kube-apiserver:v1
+Pushed linked referrer: sha256:78833f9c870...
+Restore completed successfully
 ```
 
 By default, the image and linked referrers are reliably restored to another registry with minimal steps. Users can use the `--exclude-referrers` flag to exclude linked referrers when using `oras restore`.
@@ -165,18 +153,80 @@
             └── io.cncf.notary.x509chain.thumbprint#S256: '["xxxxxx"]'
 ```
 
-**Backup and Restore an Entire Repository and Tagged Artifacts**
-
-Assume two tags `v1` and `v2` are stored in a repository `registry.k8s.io/kube-apiserver`. Backup the entire repo to a tarball and restore it to another registry:
-=======
-### oras restore
->>>>>>> 6d495c98
-
-```console
-# Backup a repository from a registry to a local compressed tarball. All tags and their referrers will be included.
+#### Backup Artifacts to a Directory and Restore to Another Registry
+
+Backing up multiple artifacts to a directory:
+
+```console
+oras backup --output ./mirror registry.k8s.io/kube-apiserver-arm64:v1.31.0 registry.k8s.io/kube-controller-manager-arm64:v1.31.0
+```
+
+Upon success, the output will be:
+
+```console
+Pulled 1 descriptor(s) from registry.k8s.io/kube-apiserver-arm64:v1.31.0
+Pulled 1 descriptor(s) from registry.k8s.io/kube-controller-manager-arm64:v1.31.0
+Exported artifacts to ./mirror in OCI layout format
+Backup completed: 2 artifact(s) written
+```
+
+The output directory structure is a single OCI layout containing all of the artifacts. Each artifact in the output OCI layout will be tagged with the name of source. 
+
+```console
+% oras repo tags --oci-layout ./mirror
+registry.k8s.io/kube-apiserver-arm64:v1.31.0
+registry.k8s.io/kube-controller-manager-arm64:v1.31.0
+```
+
+> [!NOTE]
+> If the specified output is an existing directory, the content will be written to that directory in OCI layout format. If the output is an existing file, it will be overwritten. If the output path does not correspond to an existing file or directory, it is treated as a file path, and the output will be a tar archive. The file name does not need to have a `.tar` extension, but the output will still be a tarball file.
+
+Restore a directory and writing to a remote registry.
+
+```console
+oras restore --input ./mirror localhost:15000/my-mirror
+```
+
+Upon success, the output will be:
+
+```console
+Loaded 2 artifact(s) from ./mirror
+Pushed image to localhost:15000/my-mirror/kube-apiserver-arm64:v1.31.0
+Pushed image to localhost:15000/my-mirror/kube-controller-manager-arm64:v1.31.0
+Restore completed successfully
+```
+
+```console
+## List the tags in the namespace within the new registry
+$ oras repo ls localhost:15000/my-mirror
+kube-apiserver-arm64
+kube-controller-manager-arm64
+
+## List the tags in the repository
+ oras repo tags localhost:15000/my-mirror/kube-apiserver-arm64
+v1.31.0
+v1.32.0
+```
+
+#### Backup an Entire Repository to a Tarball and Restore to Another Registry
+
+Assume two tags `v1` and `v2` are stored in a repository `registry.k8s.io/kube-apiserver` and each tag has one referrer. Backup the entire repo to a tarball and restore it to another registry:
+
+```console
+## Backup a repository from a registry to a local compressed tarball. All tags and their referrers will be included.
 oras backup --output backup.tar --include-referrers registry-a.k8s.io/kube-apiserver
 ```
 
+Upon success, the output will be:
+
+```console
+Pulled 2 descriptor(s) from registry-a.k8s.io/kube-apiserver
+Found 2 linked referrer(s) across tags
+Included referrers in backup: application/vnd.cncf.notary.signature
+Exported backup to backup.tar
+Backup completed: 4 artifact(s) written
+```
+
 Transfer the backup file to new environment via secure channels (e.g., BitLocker-enabled removable drives)
 
 Restore images and referrer artifacts from a local backup file to a target registry. All tags and their referrers will be included by default.
@@ -185,42 +235,40 @@
 oras restore --input backup.tar registry-b.k8s.io/kube-apiserver
 ```
 
-<<<<<<< HEAD
+Upon success, the output will be:
+
+```console
+Loaded 4 artifact(s) from backup.tar
+Pushed image to registry-b.k8s.io/kube-apiserver:v1
+Pushed image to registry-b.k8s.io/kube-apiserver:v2
+Pushed 2 linked referrer(s)
+Restore completed successfully
+```
+
 List all tags from the repo `registry-b.k8s.io/kube-apiserver`
 
 ```console
 $ oras repo tags registry-b.k8s.io/kube-apiserver
 v1
 v2
-=======
-It is mandatory to specify `--input` argument with the source directory or file.
-The destination registry that is being restored to may be different from the source registry.
-An option will be provided to map repositories from the backup to different repositories on the destination registry.
-For example, a backup of `foo.registry.example/test` can be restored to `bar.registry.example/another-test` where `test` is mapped to `another-test`.
-The tags in the input OCI layout will be used to reconstruct the source.
-
-The above restore example would result in:
-```console
-% oras repo ls localhost:15000/my-mirror
-kube-apiserver-arm64
-kube-controller-manager-arm64
-% oras repo tags localhost:15000/my-mirror/kube-apiserver-arm64
-v1.31.0
-v1.32.0
->>>>>>> 6d495c98
 ```
 
 **Backup and Restore Multiple Repositories**
 
-<<<<<<< HEAD
 Backup multiple repositories from a registry to a local OCI image layout
 
 ```console
 $ oras backup registry.k8s.io/kube-apiserver registry.k8s.io/kube-controller-manager --output ./k8s-control-plane
 ```
-=======
-#### Restore from a compressed tar file
->>>>>>> 6d495c98
+
+Upon success, the output will be:
+
+```console
+Pulled 2 descriptor(s) from registry.k8s.io/kube-apiserver
+Pulled 2 descriptor(s) from registry.k8s.io/kube-controller-manager
+Exported artifacts to ./k8s-control-plane in OCI layout format
+Backup completed: 4 artifact(s) written
+```
 
 List the backup repositories in the OCI image layout. 
 
@@ -236,6 +284,15 @@
 oras restore localhost:5000/kube-apiserver localhost:5000/kube-controller-manager --input ./k8s-control-plane
 ```
 
+Upon success, the output will be:
+
+```console
+Loaded 4 artifact(s) from ./k8s-control-plane
+Pushed image to localhost:5000/kube-apiserver
+Pushed image to localhost:5000/kube-controller-manager
+Restore completed successfully
+```
+
 ## Summary
 
 The `oras backup` and `oras restore` commands introduce a structured, OCI-compliant way to persist and rehydrate artifacts and referrers, bridging a critical gap in the current functionality of the `oras` CLI. This enhancement empowers users with flexible, scriptable, and portable tooling for registry state management.