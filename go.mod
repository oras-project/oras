module oras.land/oras

go 1.20

require (
	github.com/opencontainers/go-digest v1.0.0
	github.com/opencontainers/image-spec v1.1.0-rc4
	github.com/oras-project/oras-credentials-go v0.2.0
	github.com/sirupsen/logrus v1.9.3
	github.com/spf13/cobra v1.7.0
	github.com/spf13/pflag v1.0.5
	golang.org/x/term v0.10.0
	gopkg.in/yaml.v3 v3.0.1
	oras.land/oras-go/v2 v2.2.1-0.20230627113607-6b5bd4b4372b
)

require (
	github.com/inconshreveable/mousetrap v1.1.0 // indirect
<<<<<<< HEAD
	golang.org/x/sync v0.3.0 // indirect
	golang.org/x/sys v0.9.0 // indirect
=======
	golang.org/x/sync v0.2.0 // indirect
	golang.org/x/sys v0.10.0 // indirect
>>>>>>> e63c7ba4
)<|MERGE_RESOLUTION|>--- conflicted
+++ resolved
@@ -16,11 +16,6 @@
 
 require (
 	github.com/inconshreveable/mousetrap v1.1.0 // indirect
-<<<<<<< HEAD
 	golang.org/x/sync v0.3.0 // indirect
-	golang.org/x/sys v0.9.0 // indirect
-=======
-	golang.org/x/sync v0.2.0 // indirect
 	golang.org/x/sys v0.10.0 // indirect
->>>>>>> e63c7ba4
 )